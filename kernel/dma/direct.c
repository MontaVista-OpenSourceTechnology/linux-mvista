// SPDX-License-Identifier: GPL-2.0
/*
 * Copyright (C) 2018-2020 Christoph Hellwig.
 *
 * DMA operations that map physical memory directly without using an IOMMU.
 */
#include <linux/memblock.h> /* for max_pfn */
#include <linux/export.h>
#include <linux/mm.h>
#include <linux/dma-map-ops.h>
#include <linux/scatterlist.h>
#include <linux/pfn.h>
#include <linux/vmalloc.h>
#include <linux/set_memory.h>
#include <linux/slab.h>
#include <linux/pci-p2pdma.h>
#include "direct.h"

/*
 * Most architectures use ZONE_DMA for the first 16 Megabytes, but some use
 * it for entirely different regions. In that case the arch code needs to
 * override the variable below for dma-direct to work properly.
 */
u64 zone_dma_limit __ro_after_init = DMA_BIT_MASK(24);

static inline dma_addr_t phys_to_dma_direct(struct device *dev,
		phys_addr_t phys)
{
	if (force_dma_unencrypted(dev))
		return phys_to_dma_unencrypted(dev, phys);
	return phys_to_dma(dev, phys);
}

static inline struct page *dma_direct_to_page(struct device *dev,
		dma_addr_t dma_addr)
{
	return pfn_to_page(PHYS_PFN(dma_to_phys(dev, dma_addr)));
}

u64 dma_direct_get_required_mask(struct device *dev)
{
	phys_addr_t phys = (phys_addr_t)(max_pfn - 1) << PAGE_SHIFT;
	u64 max_dma = phys_to_dma_direct(dev, phys);

	return (1ULL << (fls64(max_dma) - 1)) * 2 - 1;
}

static gfp_t dma_direct_optimal_gfp_mask(struct device *dev, u64 *phys_limit)
{
	u64 dma_limit = min_not_zero(
		dev->coherent_dma_mask,
		dev->bus_dma_limit);

	/*
	 * Optimistically try the zone that the physical address mask falls
	 * into first.  If that returns memory that isn't actually addressable
	 * we will fallback to the next lower zone and try again.
	 *
	 * Note that GFP_DMA32 and GFP_DMA are no ops without the corresponding
	 * zones.
	 */
	*phys_limit = dma_to_phys(dev, dma_limit);
	if (*phys_limit <= zone_dma_limit)
		return GFP_DMA;
	if (*phys_limit <= DMA_BIT_MASK(32))
		return GFP_DMA32;
	return 0;
}

bool dma_coherent_ok(struct device *dev, phys_addr_t phys, size_t size)
{
	dma_addr_t dma_addr = phys_to_dma_direct(dev, phys);

	if (dma_addr == DMA_MAPPING_ERROR)
		return false;
	return dma_addr + size - 1 <=
		min_not_zero(dev->coherent_dma_mask, dev->bus_dma_limit);
}

static int dma_set_decrypted(struct device *dev, void *vaddr, size_t size)
{
	if (!force_dma_unencrypted(dev))
		return 0;
	return set_memory_decrypted((unsigned long)vaddr, PFN_UP(size));
}

static int dma_set_encrypted(struct device *dev, void *vaddr, size_t size)
{
	int ret;

	if (!force_dma_unencrypted(dev))
		return 0;
	ret = set_memory_encrypted((unsigned long)vaddr, PFN_UP(size));
	if (ret)
		pr_warn_ratelimited("leaking DMA memory that can't be re-encrypted\n");
	return ret;
}

static void __dma_direct_free_pages(struct device *dev, struct page *page,
				    size_t size)
{
	if (swiotlb_free(dev, page, size))
		return;
	dma_free_contiguous(dev, page, size);
}

static struct page *dma_direct_alloc_swiotlb(struct device *dev, size_t size)
{
	struct page *page = swiotlb_alloc(dev, size);

	if (page && !dma_coherent_ok(dev, page_to_phys(page), size)) {
		swiotlb_free(dev, page, size);
		return NULL;
	}

	return page;
}

static struct page *__dma_direct_alloc_pages(struct device *dev, size_t size,
		gfp_t gfp, bool allow_highmem)
{
	int node = dev_to_node(dev);
	struct page *page;
	u64 phys_limit;

	WARN_ON_ONCE(!PAGE_ALIGNED(size));

	if (is_swiotlb_for_alloc(dev))
		return dma_direct_alloc_swiotlb(dev, size);

	gfp |= dma_direct_optimal_gfp_mask(dev, &phys_limit);
	page = dma_alloc_contiguous(dev, size, gfp);
	if (page) {
		if (dma_coherent_ok(dev, page_to_phys(page), size) &&
		    (allow_highmem || !PageHighMem(page)))
			return page;

		dma_free_contiguous(dev, page, size);
	}

	while ((page = alloc_pages_node(node, gfp, get_order(size)))
	       && !dma_coherent_ok(dev, page_to_phys(page), size)) {
		__free_pages(page, get_order(size));

		if (IS_ENABLED(CONFIG_ZONE_DMA32) &&
		    phys_limit < DMA_BIT_MASK(64) &&
		    !(gfp & (GFP_DMA32 | GFP_DMA)))
			gfp |= GFP_DMA32;
		else if (IS_ENABLED(CONFIG_ZONE_DMA) && !(gfp & GFP_DMA))
			gfp = (gfp & ~GFP_DMA32) | GFP_DMA;
		else
			return NULL;
	}

	return page;
}

/*
 * Check if a potentially blocking operations needs to dip into the atomic
 * pools for the given device/gfp.
 */
static bool dma_direct_use_pool(struct device *dev, gfp_t gfp)
{
	return !gfpflags_allow_blocking(gfp) && !is_swiotlb_for_alloc(dev);
}

static void *dma_direct_alloc_from_pool(struct device *dev, size_t size,
		dma_addr_t *dma_handle, gfp_t gfp)
{
	struct page *page;
	u64 phys_limit;
	void *ret;

	if (WARN_ON_ONCE(!IS_ENABLED(CONFIG_DMA_COHERENT_POOL)))
		return NULL;

	gfp |= dma_direct_optimal_gfp_mask(dev, &phys_limit);
	page = dma_alloc_from_pool(dev, size, &ret, gfp, dma_coherent_ok);
	if (!page)
		return NULL;
	*dma_handle = phys_to_dma_direct(dev, page_to_phys(page));
	return ret;
}

static void *dma_direct_alloc_no_mapping(struct device *dev, size_t size,
		dma_addr_t *dma_handle, gfp_t gfp)
{
	struct page *page;

	page = __dma_direct_alloc_pages(dev, size, gfp & ~__GFP_ZERO, true);
	if (!page)
		return NULL;

	/* remove any dirty cache lines on the kernel alias */
	if (!PageHighMem(page))
		arch_dma_prep_coherent(page, size);

	/* return the page pointer as the opaque cookie */
	*dma_handle = phys_to_dma_direct(dev, page_to_phys(page));
	return page;
}

void *dma_direct_alloc(struct device *dev, size_t size,
		dma_addr_t *dma_handle, gfp_t gfp, unsigned long attrs)
{
	bool remap = false, set_uncached = false;
	struct page *page;
	void *ret;

	size = PAGE_ALIGN(size);
	if (attrs & DMA_ATTR_NO_WARN)
		gfp |= __GFP_NOWARN;

	if ((attrs & DMA_ATTR_NO_KERNEL_MAPPING) &&
	    !force_dma_unencrypted(dev) && !is_swiotlb_for_alloc(dev))
		return dma_direct_alloc_no_mapping(dev, size, dma_handle, gfp);

	if (!dev_is_dma_coherent(dev)) {
		if (IS_ENABLED(CONFIG_ARCH_HAS_DMA_ALLOC) &&
		    !is_swiotlb_for_alloc(dev))
			return arch_dma_alloc(dev, size, dma_handle, gfp,
					      attrs);

		/*
		 * If there is a global pool, always allocate from it for
		 * non-coherent devices.
		 */
		if (IS_ENABLED(CONFIG_DMA_GLOBAL_POOL))
			return dma_alloc_from_global_coherent(dev, size,
					dma_handle);

		/*
		 * Otherwise we require the architecture to either be able to
		 * mark arbitrary parts of the kernel direct mapping uncached,
		 * or remapped it uncached.
		 */
		set_uncached = IS_ENABLED(CONFIG_ARCH_HAS_DMA_SET_UNCACHED);
		remap = IS_ENABLED(CONFIG_DMA_DIRECT_REMAP);
		if (!set_uncached && !remap) {
			pr_warn_once("coherent DMA allocations not supported on this platform.\n");
			return NULL;
		}
	}

	/*
	 * Remapping or decrypting memory may block, allocate the memory from
	 * the atomic pools instead if we aren't allowed block.
	 */
	if ((remap || force_dma_unencrypted(dev)) &&
	    dma_direct_use_pool(dev, gfp))
		return dma_direct_alloc_from_pool(dev, size, dma_handle, gfp);

	/* we always manually zero the memory once we are done */
	page = __dma_direct_alloc_pages(dev, size, gfp & ~__GFP_ZERO, true);
	if (!page)
		return NULL;

	/*
	 * dma_alloc_contiguous can return highmem pages depending on a
	 * combination the cma= arguments and per-arch setup.  These need to be
	 * remapped to return a kernel virtual address.
	 */
	if (PageHighMem(page)) {
		remap = true;
		set_uncached = false;
	}

	if (remap) {
		pgprot_t prot = dma_pgprot(dev, PAGE_KERNEL, attrs);

		if (force_dma_unencrypted(dev))
			prot = pgprot_decrypted(prot);

		/* remove any dirty cache lines on the kernel alias */
		arch_dma_prep_coherent(page, size);

		/* create a coherent mapping */
		ret = dma_common_contiguous_remap(page, size, prot,
				__builtin_return_address(0));
		if (!ret)
			goto out_free_pages;
	} else {
		ret = page_address(page);
		if (dma_set_decrypted(dev, ret, size))
			goto out_leak_pages;
	}

	memset(ret, 0, size);

	if (set_uncached) {
		arch_dma_prep_coherent(page, size);
		ret = arch_dma_set_uncached(ret, size);
		if (IS_ERR(ret))
			goto out_encrypt_pages;
	}

	*dma_handle = phys_to_dma_direct(dev, page_to_phys(page));
	return ret;

out_encrypt_pages:
	if (dma_set_encrypted(dev, page_address(page), size))
		return NULL;
out_free_pages:
	__dma_direct_free_pages(dev, page, size);
	return NULL;
out_leak_pages:
	return NULL;
}

void dma_direct_free(struct device *dev, size_t size,
		void *cpu_addr, dma_addr_t dma_addr, unsigned long attrs)
{
	unsigned int page_order = get_order(size);

	if ((attrs & DMA_ATTR_NO_KERNEL_MAPPING) &&
	    !force_dma_unencrypted(dev) && !is_swiotlb_for_alloc(dev)) {
		/* cpu_addr is a struct page cookie, not a kernel address */
		dma_free_contiguous(dev, cpu_addr, size);
		return;
	}

	if (IS_ENABLED(CONFIG_ARCH_HAS_DMA_ALLOC) &&
	    !dev_is_dma_coherent(dev) &&
	    !is_swiotlb_for_alloc(dev)) {
		arch_dma_free(dev, size, cpu_addr, dma_addr, attrs);
		return;
	}

	if (IS_ENABLED(CONFIG_DMA_GLOBAL_POOL) &&
	    !dev_is_dma_coherent(dev)) {
		if (!dma_release_from_global_coherent(page_order, cpu_addr))
			WARN_ON_ONCE(1);
		return;
	}

	/* If cpu_addr is not from an atomic pool, dma_free_from_pool() fails */
	if (IS_ENABLED(CONFIG_DMA_COHERENT_POOL) &&
	    dma_free_from_pool(dev, cpu_addr, PAGE_ALIGN(size)))
		return;

	if (is_vmalloc_addr(cpu_addr)) {
		vunmap(cpu_addr);
	} else {
		if (IS_ENABLED(CONFIG_ARCH_HAS_DMA_CLEAR_UNCACHED))
			arch_dma_clear_uncached(cpu_addr, size);
		if (dma_set_encrypted(dev, cpu_addr, size))
			return;
	}

	__dma_direct_free_pages(dev, dma_direct_to_page(dev, dma_addr), size);
}

struct page *dma_direct_alloc_pages(struct device *dev, size_t size,
		dma_addr_t *dma_handle, enum dma_data_direction dir, gfp_t gfp)
{
	struct page *page;
	void *ret;

	if (force_dma_unencrypted(dev) && dma_direct_use_pool(dev, gfp))
		return dma_direct_alloc_from_pool(dev, size, dma_handle, gfp);

	page = __dma_direct_alloc_pages(dev, size, gfp, false);
	if (!page)
		return NULL;

	ret = page_address(page);
	if (dma_set_decrypted(dev, ret, size))
		goto out_leak_pages;
	memset(ret, 0, size);
	*dma_handle = phys_to_dma_direct(dev, page_to_phys(page));
	return page;
out_leak_pages:
	return NULL;
}

void dma_direct_free_pages(struct device *dev, size_t size,
		struct page *page, dma_addr_t dma_addr,
		enum dma_data_direction dir)
{
	void *vaddr = page_address(page);

	/* If cpu_addr is not from an atomic pool, dma_free_from_pool() fails */
	if (IS_ENABLED(CONFIG_DMA_COHERENT_POOL) &&
	    dma_free_from_pool(dev, vaddr, size))
		return;

	if (dma_set_encrypted(dev, vaddr, size))
		return;
	__dma_direct_free_pages(dev, page, size);
}

#if defined(CONFIG_ARCH_HAS_SYNC_DMA_FOR_DEVICE) || \
    defined(CONFIG_SWIOTLB)
void dma_direct_sync_sg_for_device(struct device *dev,
		struct scatterlist *sgl, int nents, enum dma_data_direction dir)
{
	struct scatterlist *sg;
	int i;

	for_each_sg(sgl, sg, nents, i) {
		phys_addr_t paddr = dma_to_phys(dev, sg_dma_address(sg));

		swiotlb_sync_single_for_device(dev, paddr, sg->length, dir);

		if (!dev_is_dma_coherent(dev))
			arch_sync_dma_for_device(paddr, sg->length,
					dir);
	}
}
#endif

#if defined(CONFIG_ARCH_HAS_SYNC_DMA_FOR_CPU) || \
    defined(CONFIG_ARCH_HAS_SYNC_DMA_FOR_CPU_ALL) || \
    defined(CONFIG_SWIOTLB)
void dma_direct_sync_sg_for_cpu(struct device *dev,
		struct scatterlist *sgl, int nents, enum dma_data_direction dir)
{
	struct scatterlist *sg;
	int i;

	for_each_sg(sgl, sg, nents, i) {
		phys_addr_t paddr = dma_to_phys(dev, sg_dma_address(sg));

		if (!dev_is_dma_coherent(dev))
			arch_sync_dma_for_cpu(paddr, sg->length, dir);

		swiotlb_sync_single_for_cpu(dev, paddr, sg->length, dir);

		if (dir == DMA_FROM_DEVICE)
			arch_dma_mark_clean(paddr, sg->length);
	}

	if (!dev_is_dma_coherent(dev))
		arch_sync_dma_for_cpu_all();
}

/*
 * Unmaps segments, except for ones marked as pci_p2pdma which do not
 * require any further action as they contain a bus address.
 */
void dma_direct_unmap_sg(struct device *dev, struct scatterlist *sgl,
		int nents, enum dma_data_direction dir, unsigned long attrs)
{
	struct scatterlist *sg;
	int i;

	for_each_sg(sgl,  sg, nents, i) {
		if (sg_dma_is_bus_address(sg))
			sg_dma_unmark_bus_address(sg);
		else
			dma_direct_unmap_phys(dev, sg->dma_address,
					      sg_dma_len(sg), dir, attrs);
	}
}
#endif

int dma_direct_map_sg(struct device *dev, struct scatterlist *sgl, int nents,
		enum dma_data_direction dir, unsigned long attrs)
{
	struct pci_p2pdma_map_state p2pdma_state = {};
	struct scatterlist *sg;
	int i, ret;

	for_each_sg(sgl, sg, nents, i) {
		switch (pci_p2pdma_state(&p2pdma_state, dev, sg_page(sg))) {
		case PCI_P2PDMA_MAP_THRU_HOST_BRIDGE:
			/*
			 * Any P2P mapping that traverses the PCI host bridge
			 * must be mapped with CPU physical address and not PCI
			 * bus addresses.
			 */
			break;
		case PCI_P2PDMA_MAP_NONE:
			sg->dma_address = dma_direct_map_phys(dev, sg_phys(sg),
					sg->length, dir, attrs);
			if (sg->dma_address == DMA_MAPPING_ERROR) {
				ret = -EIO;
				goto out_unmap;
			}
			break;
		case PCI_P2PDMA_MAP_BUS_ADDR:
<<<<<<< HEAD
			sg->dma_address = pci_p2pdma_bus_addr_map(&p2pdma_state,
					sg_phys(sg));
			sg_dma_len(sg) = sg->length;
=======
			sg->dma_address = pci_p2pdma_bus_addr_map(
				p2pdma_state.mem, sg_phys(sg));
>>>>>>> d721f52e
			sg_dma_mark_bus_address(sg);
			continue;
		default:
			ret = -EREMOTEIO;
			goto out_unmap;
		}
		sg_dma_len(sg) = sg->length;
	}

	return nents;

out_unmap:
	dma_direct_unmap_sg(dev, sgl, i, dir, attrs | DMA_ATTR_SKIP_CPU_SYNC);
	return ret;
}

int dma_direct_get_sgtable(struct device *dev, struct sg_table *sgt,
		void *cpu_addr, dma_addr_t dma_addr, size_t size,
		unsigned long attrs)
{
	struct page *page = dma_direct_to_page(dev, dma_addr);
	int ret;

	ret = sg_alloc_table(sgt, 1, GFP_KERNEL);
	if (!ret)
		sg_set_page(sgt->sgl, page, PAGE_ALIGN(size), 0);
	return ret;
}

bool dma_direct_can_mmap(struct device *dev)
{
	return dev_is_dma_coherent(dev) ||
		IS_ENABLED(CONFIG_DMA_NONCOHERENT_MMAP);
}

int dma_direct_mmap(struct device *dev, struct vm_area_struct *vma,
		void *cpu_addr, dma_addr_t dma_addr, size_t size,
		unsigned long attrs)
{
	unsigned long user_count = vma_pages(vma);
	unsigned long count = PAGE_ALIGN(size) >> PAGE_SHIFT;
	unsigned long pfn = PHYS_PFN(dma_to_phys(dev, dma_addr));
	int ret = -ENXIO;

	vma->vm_page_prot = dma_pgprot(dev, vma->vm_page_prot, attrs);
	if (force_dma_unencrypted(dev))
		vma->vm_page_prot = pgprot_decrypted(vma->vm_page_prot);

	if (dma_mmap_from_dev_coherent(dev, vma, cpu_addr, size, &ret))
		return ret;
	if (dma_mmap_from_global_coherent(vma, cpu_addr, size, &ret))
		return ret;

	if (vma->vm_pgoff >= count || user_count > count - vma->vm_pgoff)
		return -ENXIO;
	return remap_pfn_range(vma, vma->vm_start, pfn + vma->vm_pgoff,
			user_count << PAGE_SHIFT, vma->vm_page_prot);
}

int dma_direct_supported(struct device *dev, u64 mask)
{
	u64 min_mask = (max_pfn - 1) << PAGE_SHIFT;

	/*
	 * Because 32-bit DMA masks are so common we expect every architecture
	 * to be able to satisfy them - either by not supporting more physical
	 * memory, or by providing a ZONE_DMA32.  If neither is the case, the
	 * architecture needs to use an IOMMU instead of the direct mapping.
	 */
	if (mask >= DMA_BIT_MASK(32))
		return 1;

	/*
	 * This check needs to be against the actual bit mask value, so use
	 * phys_to_dma_unencrypted() here so that the SME encryption mask isn't
	 * part of the check.
	 */
	if (IS_ENABLED(CONFIG_ZONE_DMA))
		min_mask = min_t(u64, min_mask, zone_dma_limit);
	return mask >= phys_to_dma_unencrypted(dev, min_mask);
}

static const struct bus_dma_region *dma_find_range(struct device *dev,
						   unsigned long start_pfn)
{
	const struct bus_dma_region *m;

	for (m = dev->dma_range_map; PFN_DOWN(m->size); m++) {
		unsigned long cpu_start_pfn = PFN_DOWN(m->cpu_start);

		if (start_pfn >= cpu_start_pfn &&
		    start_pfn - cpu_start_pfn < PFN_DOWN(m->size))
			return m;
	}

	return NULL;
}

/*
 * To check whether all ram resource ranges are covered by dma range map
 * Returns 0 when further check is needed
 * Returns 1 if there is some RAM range can't be covered by dma_range_map
 */
static int check_ram_in_range_map(unsigned long start_pfn,
				  unsigned long nr_pages, void *data)
{
	unsigned long end_pfn = start_pfn + nr_pages;
	struct device *dev = data;

	while (start_pfn < end_pfn) {
		const struct bus_dma_region *bdr;

		bdr = dma_find_range(dev, start_pfn);
		if (!bdr)
			return 1;

		start_pfn = PFN_DOWN(bdr->cpu_start) + PFN_DOWN(bdr->size);
	}

	return 0;
}

bool dma_direct_all_ram_mapped(struct device *dev)
{
	if (!dev->dma_range_map)
		return true;
	return !walk_system_ram_range(0, PFN_DOWN(ULONG_MAX) + 1, dev,
				      check_ram_in_range_map);
}

size_t dma_direct_max_mapping_size(struct device *dev)
{
	/* If SWIOTLB is active, use its maximum mapping size */
	if (is_swiotlb_active(dev) &&
	    (dma_addressing_limited(dev) || is_swiotlb_force_bounce(dev)))
		return swiotlb_max_mapping_size(dev);
	return SIZE_MAX;
}

bool dma_direct_need_sync(struct device *dev, dma_addr_t dma_addr)
{
	return !dev_is_dma_coherent(dev) ||
	       swiotlb_find_pool(dev, dma_to_phys(dev, dma_addr));
}

/**
 * dma_direct_set_offset - Assign scalar offset for a single DMA range.
 * @dev:	device pointer; needed to "own" the alloced memory.
 * @cpu_start:  beginning of memory region covered by this offset.
 * @dma_start:  beginning of DMA/PCI region covered by this offset.
 * @size:	size of the region.
 *
 * This is for the simple case of a uniform offset which cannot
 * be discovered by "dma-ranges".
 *
 * It returns -ENOMEM if out of memory, -EINVAL if a map
 * already exists, 0 otherwise.
 *
 * Note: any call to this from a driver is a bug.  The mapping needs
 * to be described by the device tree or other firmware interfaces.
 */
int dma_direct_set_offset(struct device *dev, phys_addr_t cpu_start,
			 dma_addr_t dma_start, u64 size)
{
	struct bus_dma_region *map;
	u64 offset = (u64)cpu_start - (u64)dma_start;

	if (dev->dma_range_map) {
		dev_err(dev, "attempt to add DMA range to existing map\n");
		return -EINVAL;
	}

	if (!offset)
		return 0;

	map = kcalloc(2, sizeof(*map), GFP_KERNEL);
	if (!map)
		return -ENOMEM;
	map[0].cpu_start = cpu_start;
	map[0].dma_start = dma_start;
	map[0].size = size;
	dev->dma_range_map = map;
	return 0;
}<|MERGE_RESOLUTION|>--- conflicted
+++ resolved
@@ -479,14 +479,9 @@
 			}
 			break;
 		case PCI_P2PDMA_MAP_BUS_ADDR:
-<<<<<<< HEAD
-			sg->dma_address = pci_p2pdma_bus_addr_map(&p2pdma_state,
-					sg_phys(sg));
-			sg_dma_len(sg) = sg->length;
-=======
 			sg->dma_address = pci_p2pdma_bus_addr_map(
 				p2pdma_state.mem, sg_phys(sg));
->>>>>>> d721f52e
+			sg_dma_len(sg) = sg->length;
 			sg_dma_mark_bus_address(sg);
 			continue;
 		default:
