// SPDX-License-Identifier: GPL-2.0
// Copyright (c) 2017 Cadence
// Cadence PCIe endpoint controller driver.
// Author: Cyrille Pitchen <cyrille.pitchen@free-electrons.com>

#include <linux/bitfield.h>
#include <linux/delay.h>
#include <linux/kernel.h>
#include <linux/module.h>
#include <linux/of.h>
#include <linux/pci-epc.h>
#include <linux/platform_device.h>
#include <linux/sizes.h>

#include "pcie-cadence.h"
#include "../../pci.h"

#define CDNS_PCIE_EP_MIN_APERTURE		128	/* 128 bytes */
#define CDNS_PCIE_EP_IRQ_PCI_ADDR_NONE		0x1
#define CDNS_PCIE_EP_IRQ_PCI_ADDR_LEGACY	0x3

static u8 cdns_pcie_get_fn_from_vfn(struct cdns_pcie *pcie, u8 fn, u8 vfn)
{
	u32 first_vf_offset, stride;
	u16 cap;

	if (vfn == 0)
		return fn;

	cap = cdns_pcie_find_ext_capability(pcie, PCI_EXT_CAP_ID_SRIOV);
	first_vf_offset = cdns_pcie_ep_fn_readw(pcie, fn, cap + PCI_SRIOV_VF_OFFSET);
	stride = cdns_pcie_ep_fn_readw(pcie, fn, cap +  PCI_SRIOV_VF_STRIDE);
	fn = fn + first_vf_offset + ((vfn - 1) * stride);

	return fn;
}

static int cdns_pcie_ep_write_header(struct pci_epc *epc, u8 fn, u8 vfn,
				     struct pci_epf_header *hdr)
{
	struct cdns_pcie_ep *ep = epc_get_drvdata(epc);
	struct cdns_pcie *pcie = &ep->pcie;
	u32 reg;
	u16 cap;

	cap = cdns_pcie_find_ext_capability(pcie, PCI_EXT_CAP_ID_SRIOV);
	if (vfn > 1) {
		dev_err(&epc->dev, "Only Virtual Function #1 has deviceID\n");
		return -EINVAL;
	} else if (vfn == 1) {
		reg = cap + PCI_SRIOV_VF_DID;
		cdns_pcie_ep_fn_writew(pcie, fn, reg, hdr->deviceid);
		return 0;
	}

	cdns_pcie_ep_fn_writew(pcie, fn, PCI_DEVICE_ID, hdr->deviceid);
	cdns_pcie_ep_fn_writeb(pcie, fn, PCI_REVISION_ID, hdr->revid);
	cdns_pcie_ep_fn_writeb(pcie, fn, PCI_CLASS_PROG, hdr->progif_code);
	cdns_pcie_ep_fn_writew(pcie, fn, PCI_CLASS_DEVICE,
			       hdr->subclass_code | hdr->baseclass_code << 8);
	cdns_pcie_ep_fn_writeb(pcie, fn, PCI_CACHE_LINE_SIZE,
			       hdr->cache_line_size);
	cdns_pcie_ep_fn_writew(pcie, fn, PCI_SUBSYSTEM_ID, hdr->subsys_id);
	cdns_pcie_ep_fn_writeb(pcie, fn, PCI_INTERRUPT_PIN, hdr->interrupt_pin);

	/*
	 * Vendor ID can only be modified from function 0, all other functions
	 * use the same vendor ID as function 0.
	 */
	if (fn == 0) {
		/* Update the vendor IDs. */
		u32 id = CDNS_PCIE_LM_ID_VENDOR(hdr->vendorid) |
			 CDNS_PCIE_LM_ID_SUBSYS(hdr->subsys_vendor_id);

		cdns_pcie_writel(pcie, CDNS_PCIE_LM_ID, id);
	}

	return 0;
}

static int cdns_pcie_ep_set_bar(struct pci_epc *epc, u8 fn, u8 vfn,
				struct pci_epf_bar *epf_bar)
{
	struct cdns_pcie_ep *ep = epc_get_drvdata(epc);
	struct cdns_pcie_epf *epf = &ep->epf[fn];
	struct cdns_pcie *pcie = &ep->pcie;
	dma_addr_t bar_phys = epf_bar->phys_addr;
	enum pci_barno bar = epf_bar->barno;
	int flags = epf_bar->flags;
	u32 addr0, addr1, reg, cfg, b, aperture, ctrl;
	u64 sz;

	/* BAR size is 2^(aperture + 7) */
	sz = max_t(size_t, epf_bar->size, CDNS_PCIE_EP_MIN_APERTURE);
	/*
	 * roundup_pow_of_two() returns an unsigned long, which is not suited
	 * for 64bit values.
	 */
	sz = 1ULL << fls64(sz - 1);
	aperture = ilog2(sz) - 7; /* 128B -> 0, 256B -> 1, 512B -> 2, ... */

	if ((flags & PCI_BASE_ADDRESS_SPACE) == PCI_BASE_ADDRESS_SPACE_IO) {
		ctrl = CDNS_PCIE_LM_BAR_CFG_CTRL_IO_32BITS;
	} else {
		bool is_prefetch = !!(flags & PCI_BASE_ADDRESS_MEM_PREFETCH);
		bool is_64bits = !!(flags & PCI_BASE_ADDRESS_MEM_TYPE_64);

		if (is_64bits && (bar & 1))
			return -EINVAL;

		if (is_64bits && is_prefetch)
			ctrl = CDNS_PCIE_LM_BAR_CFG_CTRL_PREFETCH_MEM_64BITS;
		else if (is_prefetch)
			ctrl = CDNS_PCIE_LM_BAR_CFG_CTRL_PREFETCH_MEM_32BITS;
		else if (is_64bits)
			ctrl = CDNS_PCIE_LM_BAR_CFG_CTRL_MEM_64BITS;
		else
			ctrl = CDNS_PCIE_LM_BAR_CFG_CTRL_MEM_32BITS;
	}

	addr0 = lower_32_bits(bar_phys);
	addr1 = upper_32_bits(bar_phys);

	if (vfn == 1)
		reg = CDNS_PCIE_LM_EP_VFUNC_BAR_CFG(bar, fn);
	else
		reg = CDNS_PCIE_LM_EP_FUNC_BAR_CFG(bar, fn);
	b = (bar < BAR_4) ? bar : bar - BAR_4;

	if (vfn == 0 || vfn == 1) {
		cfg = cdns_pcie_readl(pcie, reg);
		cfg &= ~(CDNS_PCIE_LM_EP_FUNC_BAR_CFG_BAR_APERTURE_MASK(b) |
			 CDNS_PCIE_LM_EP_FUNC_BAR_CFG_BAR_CTRL_MASK(b));
		cfg |= (CDNS_PCIE_LM_EP_FUNC_BAR_CFG_BAR_APERTURE(b, aperture) |
			CDNS_PCIE_LM_EP_FUNC_BAR_CFG_BAR_CTRL(b, ctrl));
		cdns_pcie_writel(pcie, reg, cfg);
	}

	fn = cdns_pcie_get_fn_from_vfn(pcie, fn, vfn);
	cdns_pcie_writel(pcie, CDNS_PCIE_AT_IB_EP_FUNC_BAR_ADDR0(fn, bar),
			 addr0);
	cdns_pcie_writel(pcie, CDNS_PCIE_AT_IB_EP_FUNC_BAR_ADDR1(fn, bar),
			 addr1);

	if (vfn > 0)
		epf = &epf->epf[vfn - 1];
	epf->epf_bar[bar] = epf_bar;

	return 0;
}

static void cdns_pcie_ep_clear_bar(struct pci_epc *epc, u8 fn, u8 vfn,
				   struct pci_epf_bar *epf_bar)
{
	struct cdns_pcie_ep *ep = epc_get_drvdata(epc);
	struct cdns_pcie_epf *epf = &ep->epf[fn];
	struct cdns_pcie *pcie = &ep->pcie;
	enum pci_barno bar = epf_bar->barno;
	u32 reg, cfg, b, ctrl;

	if (vfn == 1)
		reg = CDNS_PCIE_LM_EP_VFUNC_BAR_CFG(bar, fn);
	else
		reg = CDNS_PCIE_LM_EP_FUNC_BAR_CFG(bar, fn);
	b = (bar < BAR_4) ? bar : bar - BAR_4;

	if (vfn == 0 || vfn == 1) {
		ctrl = CDNS_PCIE_LM_BAR_CFG_CTRL_DISABLED;
		cfg = cdns_pcie_readl(pcie, reg);
		cfg &= ~(CDNS_PCIE_LM_EP_FUNC_BAR_CFG_BAR_APERTURE_MASK(b) |
			 CDNS_PCIE_LM_EP_FUNC_BAR_CFG_BAR_CTRL_MASK(b));
		cfg |= CDNS_PCIE_LM_EP_FUNC_BAR_CFG_BAR_CTRL(b, ctrl);
		cdns_pcie_writel(pcie, reg, cfg);
	}

	fn = cdns_pcie_get_fn_from_vfn(pcie, fn, vfn);
	cdns_pcie_writel(pcie, CDNS_PCIE_AT_IB_EP_FUNC_BAR_ADDR0(fn, bar), 0);
	cdns_pcie_writel(pcie, CDNS_PCIE_AT_IB_EP_FUNC_BAR_ADDR1(fn, bar), 0);

	if (vfn > 0)
		epf = &epf->epf[vfn - 1];
	epf->epf_bar[bar] = NULL;
}

static int cdns_pcie_ep_map_addr(struct pci_epc *epc, u8 fn, u8 vfn,
				 phys_addr_t addr, u64 pci_addr, size_t size)
{
	struct cdns_pcie_ep *ep = epc_get_drvdata(epc);
	struct cdns_pcie *pcie = &ep->pcie;
	u32 r;

	r = find_first_zero_bit(&ep->ob_region_map, BITS_PER_LONG);
	if (r >= ep->max_regions - 1) {
		dev_err(&epc->dev, "no free outbound region\n");
		return -EINVAL;
	}

	fn = cdns_pcie_get_fn_from_vfn(pcie, fn, vfn);
	cdns_pcie_set_outbound_region(pcie, 0, fn, r, false, addr, pci_addr, size);

	set_bit(r, &ep->ob_region_map);
	ep->ob_addr[r] = addr;

	return 0;
}

static void cdns_pcie_ep_unmap_addr(struct pci_epc *epc, u8 fn, u8 vfn,
				    phys_addr_t addr)
{
	struct cdns_pcie_ep *ep = epc_get_drvdata(epc);
	struct cdns_pcie *pcie = &ep->pcie;
	u32 r;

	for (r = 0; r < ep->max_regions - 1; r++)
		if (ep->ob_addr[r] == addr)
			break;

	if (r == ep->max_regions - 1)
		return;

	cdns_pcie_reset_outbound_region(pcie, r);

	ep->ob_addr[r] = 0;
	clear_bit(r, &ep->ob_region_map);
}

static int cdns_pcie_ep_set_msi(struct pci_epc *epc, u8 fn, u8 vfn, u8 nr_irqs)
{
	struct cdns_pcie_ep *ep = epc_get_drvdata(epc);
	struct cdns_pcie *pcie = &ep->pcie;
	u8 mmc = order_base_2(nr_irqs);
	u16 flags;
	u8 cap;

	cap = cdns_pcie_find_capability(pcie, PCI_CAP_ID_MSI);
	fn = cdns_pcie_get_fn_from_vfn(pcie, fn, vfn);

	/*
	 * Set the Multiple Message Capable bitfield into the Message Control
	 * register.
	 */
	flags = cdns_pcie_ep_fn_readw(pcie, fn, cap + PCI_MSI_FLAGS);
	flags = (flags & ~PCI_MSI_FLAGS_QMASK) | (mmc << 1);
	flags |= PCI_MSI_FLAGS_64BIT;
	flags &= ~PCI_MSI_FLAGS_MASKBIT;
	cdns_pcie_ep_fn_writew(pcie, fn, cap + PCI_MSI_FLAGS, flags);

	return 0;
}

static int cdns_pcie_ep_get_msi(struct pci_epc *epc, u8 fn, u8 vfn)
{
	struct cdns_pcie_ep *ep = epc_get_drvdata(epc);
	struct cdns_pcie *pcie = &ep->pcie;
	u16 flags, mme;
	u8 cap;

<<<<<<< HEAD
	cap = cdns_pcie_find_capability(pcie, PCI_CAP_ID_MSIX);
=======
	cap = cdns_pcie_find_capability(pcie, PCI_CAP_ID_MSI);
>>>>>>> 3b86c87f
	fn = cdns_pcie_get_fn_from_vfn(pcie, fn, vfn);

	/* Validate that the MSI feature is actually enabled. */
	flags = cdns_pcie_ep_fn_readw(pcie, fn, cap + PCI_MSI_FLAGS);
	if (!(flags & PCI_MSI_FLAGS_ENABLE))
		return -EINVAL;

	/*
	 * Get the Multiple Message Enable bitfield from the Message Control
	 * register.
	 */
	mme = FIELD_GET(PCI_MSI_FLAGS_QSIZE, flags);

	return 1 << mme;
}

static int cdns_pcie_ep_get_msix(struct pci_epc *epc, u8 func_no, u8 vfunc_no)
{
	struct cdns_pcie_ep *ep = epc_get_drvdata(epc);
	struct cdns_pcie *pcie = &ep->pcie;
	u32 val, reg;
	u8 cap;

	cap = cdns_pcie_find_capability(pcie, PCI_CAP_ID_MSIX);
	func_no = cdns_pcie_get_fn_from_vfn(pcie, func_no, vfunc_no);

	reg = cap + PCI_MSIX_FLAGS;
	val = cdns_pcie_ep_fn_readw(pcie, func_no, reg);
	if (!(val & PCI_MSIX_FLAGS_ENABLE))
		return -EINVAL;

	val &= PCI_MSIX_FLAGS_QSIZE;

	return val + 1;
}

static int cdns_pcie_ep_set_msix(struct pci_epc *epc, u8 fn, u8 vfn,
				 u16 nr_irqs, enum pci_barno bir, u32 offset)
{
	struct cdns_pcie_ep *ep = epc_get_drvdata(epc);
	struct cdns_pcie *pcie = &ep->pcie;
	u32 val, reg;
	u8 cap;

	cap = cdns_pcie_find_capability(pcie, PCI_CAP_ID_MSIX);
	fn = cdns_pcie_get_fn_from_vfn(pcie, fn, vfn);

	reg = cap + PCI_MSIX_FLAGS;
	val = cdns_pcie_ep_fn_readw(pcie, fn, reg);
	val &= ~PCI_MSIX_FLAGS_QSIZE;
	val |= nr_irqs - 1; /* encoded as N-1 */
	cdns_pcie_ep_fn_writew(pcie, fn, reg, val);

	/* Set MSI-X BAR and offset */
	reg = cap + PCI_MSIX_TABLE;
	val = offset | bir;
	cdns_pcie_ep_fn_writel(pcie, fn, reg, val);

	/* Set PBA BAR and offset.  BAR must match MSI-X BAR */
	reg = cap + PCI_MSIX_PBA;
	val = (offset + (nr_irqs * PCI_MSIX_ENTRY_SIZE)) | bir;
	cdns_pcie_ep_fn_writel(pcie, fn, reg, val);

	return 0;
}

static void cdns_pcie_ep_assert_intx(struct cdns_pcie_ep *ep, u8 fn, u8 intx,
				     bool is_asserted)
{
	struct cdns_pcie *pcie = &ep->pcie;
	unsigned long flags;
	u32 offset;
	u16 status;
	u8 msg_code;

	intx &= 3;

	/* Set the outbound region if needed. */
	if (unlikely(ep->irq_pci_addr != CDNS_PCIE_EP_IRQ_PCI_ADDR_LEGACY ||
		     ep->irq_pci_fn != fn)) {
		/* First region was reserved for IRQ writes. */
		cdns_pcie_set_outbound_region_for_normal_msg(pcie, 0, fn, 0,
							     ep->irq_phys_addr);
		ep->irq_pci_addr = CDNS_PCIE_EP_IRQ_PCI_ADDR_LEGACY;
		ep->irq_pci_fn = fn;
	}

	if (is_asserted) {
		ep->irq_pending |= BIT(intx);
		msg_code = PCIE_MSG_CODE_ASSERT_INTA + intx;
	} else {
		ep->irq_pending &= ~BIT(intx);
		msg_code = PCIE_MSG_CODE_DEASSERT_INTA + intx;
	}

	spin_lock_irqsave(&ep->lock, flags);
	status = cdns_pcie_ep_fn_readw(pcie, fn, PCI_STATUS);
	if (((status & PCI_STATUS_INTERRUPT) != 0) ^ (ep->irq_pending != 0)) {
		status ^= PCI_STATUS_INTERRUPT;
		cdns_pcie_ep_fn_writew(pcie, fn, PCI_STATUS, status);
	}
	spin_unlock_irqrestore(&ep->lock, flags);

	offset = CDNS_PCIE_NORMAL_MSG_ROUTING(PCIE_MSG_TYPE_R_LOCAL) |
		 CDNS_PCIE_NORMAL_MSG_CODE(msg_code);
	writel(0, ep->irq_cpu_addr + offset);
}

static int cdns_pcie_ep_send_intx_irq(struct cdns_pcie_ep *ep, u8 fn, u8 vfn,
				      u8 intx)
{
	u16 cmd;

	cmd = cdns_pcie_ep_fn_readw(&ep->pcie, fn, PCI_COMMAND);
	if (cmd & PCI_COMMAND_INTX_DISABLE)
		return -EINVAL;

	cdns_pcie_ep_assert_intx(ep, fn, intx, true);
	/*
	 * The mdelay() value was taken from dra7xx_pcie_raise_intx_irq()
	 */
	mdelay(1);
	cdns_pcie_ep_assert_intx(ep, fn, intx, false);
	return 0;
}

static int cdns_pcie_ep_send_msi_irq(struct cdns_pcie_ep *ep, u8 fn, u8 vfn,
				     u8 interrupt_num)
{
	struct cdns_pcie *pcie = &ep->pcie;
	u16 flags, mme, data, data_mask;
	u64 pci_addr, pci_addr_mask = 0xff;
	u8 msi_count, cap;

	cap = cdns_pcie_find_capability(pcie, PCI_CAP_ID_MSI);
	fn = cdns_pcie_get_fn_from_vfn(pcie, fn, vfn);

	/* Check whether the MSI feature has been enabled by the PCI host. */
	flags = cdns_pcie_ep_fn_readw(pcie, fn, cap + PCI_MSI_FLAGS);
	if (!(flags & PCI_MSI_FLAGS_ENABLE))
		return -EINVAL;

	/* Get the number of enabled MSIs */
	mme = FIELD_GET(PCI_MSI_FLAGS_QSIZE, flags);
	msi_count = 1 << mme;
	if (!interrupt_num || interrupt_num > msi_count)
		return -EINVAL;

	/* Compute the data value to be written. */
	data_mask = msi_count - 1;
	data = cdns_pcie_ep_fn_readw(pcie, fn, cap + PCI_MSI_DATA_64);
	data = (data & ~data_mask) | ((interrupt_num - 1) & data_mask);

	/* Get the PCI address where to write the data into. */
	pci_addr = cdns_pcie_ep_fn_readl(pcie, fn, cap + PCI_MSI_ADDRESS_HI);
	pci_addr <<= 32;
	pci_addr |= cdns_pcie_ep_fn_readl(pcie, fn, cap + PCI_MSI_ADDRESS_LO);
	pci_addr &= GENMASK_ULL(63, 2);

	/* Set the outbound region if needed. */
	if (unlikely(ep->irq_pci_addr != (pci_addr & ~pci_addr_mask) ||
		     ep->irq_pci_fn != fn)) {
		/* First region was reserved for IRQ writes. */
		cdns_pcie_set_outbound_region(pcie, 0, fn, 0,
					      false,
					      ep->irq_phys_addr,
					      pci_addr & ~pci_addr_mask,
					      pci_addr_mask + 1);
		ep->irq_pci_addr = (pci_addr & ~pci_addr_mask);
		ep->irq_pci_fn = fn;
	}
	writel(data, ep->irq_cpu_addr + (pci_addr & pci_addr_mask));

	return 0;
}

static int cdns_pcie_ep_map_msi_irq(struct pci_epc *epc, u8 fn, u8 vfn,
				    phys_addr_t addr, u8 interrupt_num,
				    u32 entry_size, u32 *msi_data,
				    u32 *msi_addr_offset)
{
	struct cdns_pcie_ep *ep = epc_get_drvdata(epc);
	struct cdns_pcie *pcie = &ep->pcie;
	u64 pci_addr, pci_addr_mask = 0xff;
	u16 flags, mme, data, data_mask;
	u8 msi_count, cap;
	int ret;
	int i;

	cap = cdns_pcie_find_capability(pcie, PCI_CAP_ID_MSI);
	fn = cdns_pcie_get_fn_from_vfn(pcie, fn, vfn);

	/* Check whether the MSI feature has been enabled by the PCI host. */
	flags = cdns_pcie_ep_fn_readw(pcie, fn, cap + PCI_MSI_FLAGS);
	if (!(flags & PCI_MSI_FLAGS_ENABLE))
		return -EINVAL;

	/* Get the number of enabled MSIs */
	mme = FIELD_GET(PCI_MSI_FLAGS_QSIZE, flags);
	msi_count = 1 << mme;
	if (!interrupt_num || interrupt_num > msi_count)
		return -EINVAL;

	/* Compute the data value to be written. */
	data_mask = msi_count - 1;
	data = cdns_pcie_ep_fn_readw(pcie, fn, cap + PCI_MSI_DATA_64);
	data = data & ~data_mask;

	/* Get the PCI address where to write the data into. */
	pci_addr = cdns_pcie_ep_fn_readl(pcie, fn, cap + PCI_MSI_ADDRESS_HI);
	pci_addr <<= 32;
	pci_addr |= cdns_pcie_ep_fn_readl(pcie, fn, cap + PCI_MSI_ADDRESS_LO);
	pci_addr &= GENMASK_ULL(63, 2);

	for (i = 0; i < interrupt_num; i++) {
		ret = cdns_pcie_ep_map_addr(epc, fn, vfn, addr,
					    pci_addr & ~pci_addr_mask,
					    entry_size);
		if (ret)
			return ret;
		addr = addr + entry_size;
	}

	*msi_data = data;
	*msi_addr_offset = pci_addr & pci_addr_mask;

	return 0;
}

static int cdns_pcie_ep_send_msix_irq(struct cdns_pcie_ep *ep, u8 fn, u8 vfn,
				      u16 interrupt_num)
{
	u32 tbl_offset, msg_data, reg;
	struct cdns_pcie *pcie = &ep->pcie;
	struct pci_epf_msix_tbl *msix_tbl;
	struct cdns_pcie_epf *epf;
	u64 pci_addr_mask = 0xff;
	u64 msg_addr;
	u8 bir, cap;
	u16 flags;

	cap = cdns_pcie_find_capability(pcie, PCI_CAP_ID_MSIX);
	epf = &ep->epf[fn];
	if (vfn > 0)
		epf = &epf->epf[vfn - 1];

	fn = cdns_pcie_get_fn_from_vfn(pcie, fn, vfn);

	/* Check whether the MSI-X feature has been enabled by the PCI host. */
	flags = cdns_pcie_ep_fn_readw(pcie, fn, cap + PCI_MSIX_FLAGS);
	if (!(flags & PCI_MSIX_FLAGS_ENABLE))
		return -EINVAL;

	reg = cap + PCI_MSIX_TABLE;
	tbl_offset = cdns_pcie_ep_fn_readl(pcie, fn, reg);
	bir = FIELD_GET(PCI_MSIX_TABLE_BIR, tbl_offset);
	tbl_offset &= PCI_MSIX_TABLE_OFFSET;

	msix_tbl = epf->epf_bar[bir]->addr + tbl_offset;
	msg_addr = msix_tbl[(interrupt_num - 1)].msg_addr;
	msg_data = msix_tbl[(interrupt_num - 1)].msg_data;

	/* Set the outbound region if needed. */
	if (ep->irq_pci_addr != (msg_addr & ~pci_addr_mask) ||
	    ep->irq_pci_fn != fn) {
		/* First region was reserved for IRQ writes. */
		cdns_pcie_set_outbound_region(pcie, 0, fn, 0,
					      false,
					      ep->irq_phys_addr,
					      msg_addr & ~pci_addr_mask,
					      pci_addr_mask + 1);
		ep->irq_pci_addr = (msg_addr & ~pci_addr_mask);
		ep->irq_pci_fn = fn;
	}
	writel(msg_data, ep->irq_cpu_addr + (msg_addr & pci_addr_mask));

	return 0;
}

static int cdns_pcie_ep_raise_irq(struct pci_epc *epc, u8 fn, u8 vfn,
				  unsigned int type, u16 interrupt_num)
{
	struct cdns_pcie_ep *ep = epc_get_drvdata(epc);
	struct cdns_pcie *pcie = &ep->pcie;
	struct device *dev = pcie->dev;

	switch (type) {
	case PCI_IRQ_INTX:
		if (vfn > 0) {
			dev_err(dev, "Cannot raise INTX interrupts for VF\n");
			return -EINVAL;
		}
		return cdns_pcie_ep_send_intx_irq(ep, fn, vfn, 0);

	case PCI_IRQ_MSI:
		return cdns_pcie_ep_send_msi_irq(ep, fn, vfn, interrupt_num);

	case PCI_IRQ_MSIX:
		return cdns_pcie_ep_send_msix_irq(ep, fn, vfn, interrupt_num);

	default:
		break;
	}

	return -EINVAL;
}

static int cdns_pcie_ep_start(struct pci_epc *epc)
{
	struct cdns_pcie_ep *ep = epc_get_drvdata(epc);
	struct cdns_pcie *pcie = &ep->pcie;
	struct device *dev = pcie->dev;
	int max_epfs = sizeof(epc->function_num_map) * 8;
	int ret, epf, last_fn;
	u32 reg, value;
	u8 cap;

	cap = cdns_pcie_find_capability(pcie, PCI_CAP_ID_EXP);
	/*
	 * BIT(0) is hardwired to 1, hence function 0 is always enabled
	 * and can't be disabled anyway.
	 */
	cdns_pcie_writel(pcie, CDNS_PCIE_LM_EP_FUNC_CFG, epc->function_num_map);

	/*
	 * Next function field in ARI_CAP_AND_CTR register for last function
	 * should be 0.  Clear Next Function Number field for the last
	 * function used.
	 */
	last_fn = find_last_bit(&epc->function_num_map, BITS_PER_LONG);
	reg     = CDNS_PCIE_CORE_PF_I_ARI_CAP_AND_CTRL(last_fn);
	value  = cdns_pcie_readl(pcie, reg);
	value &= ~CDNS_PCIE_ARI_CAP_NFN_MASK;
	cdns_pcie_writel(pcie, reg, value);

	if (ep->quirk_disable_flr) {
		for (epf = 0; epf < max_epfs; epf++) {
			if (!(epc->function_num_map & BIT(epf)))
				continue;

			value = cdns_pcie_ep_fn_readl(pcie, epf,
						      cap + PCI_EXP_DEVCAP);
			value &= ~PCI_EXP_DEVCAP_FLR;
			cdns_pcie_ep_fn_writel(pcie, epf,
					       cap + PCI_EXP_DEVCAP, value);
		}
	}

	ret = cdns_pcie_start_link(pcie);
	if (ret) {
		dev_err(dev, "Failed to start link\n");
		return ret;
	}

	return 0;
}

static const struct pci_epc_features cdns_pcie_epc_vf_features = {
	.msi_capable = true,
	.msix_capable = true,
	.align = 65536,
};

static const struct pci_epc_features cdns_pcie_epc_features = {
	.msi_capable = true,
	.msix_capable = true,
	.align = 256,
};

static const struct pci_epc_features*
cdns_pcie_ep_get_features(struct pci_epc *epc, u8 func_no, u8 vfunc_no)
{
	if (!vfunc_no)
		return &cdns_pcie_epc_features;

	return &cdns_pcie_epc_vf_features;
}

static const struct pci_epc_ops cdns_pcie_epc_ops = {
	.write_header	= cdns_pcie_ep_write_header,
	.set_bar	= cdns_pcie_ep_set_bar,
	.clear_bar	= cdns_pcie_ep_clear_bar,
	.map_addr	= cdns_pcie_ep_map_addr,
	.unmap_addr	= cdns_pcie_ep_unmap_addr,
	.set_msi	= cdns_pcie_ep_set_msi,
	.get_msi	= cdns_pcie_ep_get_msi,
	.set_msix	= cdns_pcie_ep_set_msix,
	.get_msix	= cdns_pcie_ep_get_msix,
	.raise_irq	= cdns_pcie_ep_raise_irq,
	.map_msi_irq	= cdns_pcie_ep_map_msi_irq,
	.start		= cdns_pcie_ep_start,
	.get_features	= cdns_pcie_ep_get_features,
};

void cdns_pcie_ep_disable(struct cdns_pcie_ep *ep)
{
	struct device *dev = ep->pcie.dev;
	struct pci_epc *epc = to_pci_epc(dev);

	pci_epc_deinit_notify(epc);
	pci_epc_mem_free_addr(epc, ep->irq_phys_addr, ep->irq_cpu_addr,
			      SZ_128K);
	pci_epc_mem_exit(epc);
}
EXPORT_SYMBOL_GPL(cdns_pcie_ep_disable);

int cdns_pcie_ep_setup(struct cdns_pcie_ep *ep)
{
	struct device *dev = ep->pcie.dev;
	struct platform_device *pdev = to_platform_device(dev);
	struct device_node *np = dev->of_node;
	struct cdns_pcie *pcie = &ep->pcie;
	struct cdns_pcie_epf *epf;
	struct resource *res;
	struct pci_epc *epc;
	int ret;
	int i;

	pcie->is_rc = false;

	pcie->reg_base = devm_platform_ioremap_resource_byname(pdev, "reg");
	if (IS_ERR(pcie->reg_base)) {
		dev_err(dev, "missing \"reg\"\n");
		return PTR_ERR(pcie->reg_base);
	}

	res = platform_get_resource_byname(pdev, IORESOURCE_MEM, "mem");
	if (!res) {
		dev_err(dev, "missing \"mem\"\n");
		return -EINVAL;
	}
	pcie->mem_res = res;

	ep->max_regions = CDNS_PCIE_MAX_OB;
	of_property_read_u32(np, "cdns,max-outbound-regions", &ep->max_regions);

	ep->ob_addr = devm_kcalloc(dev,
				   ep->max_regions, sizeof(*ep->ob_addr),
				   GFP_KERNEL);
	if (!ep->ob_addr)
		return -ENOMEM;

	/* Disable all but function 0 (anyway BIT(0) is hardwired to 1). */
	cdns_pcie_writel(pcie, CDNS_PCIE_LM_EP_FUNC_CFG, BIT(0));

	epc = devm_pci_epc_create(dev, &cdns_pcie_epc_ops);
	if (IS_ERR(epc)) {
		dev_err(dev, "failed to create epc device\n");
		return PTR_ERR(epc);
	}

	epc_set_drvdata(epc, ep);

	if (of_property_read_u8(np, "max-functions", &epc->max_functions) < 0)
		epc->max_functions = 1;

	ep->epf = devm_kcalloc(dev, epc->max_functions, sizeof(*ep->epf),
			       GFP_KERNEL);
	if (!ep->epf)
		return -ENOMEM;

	epc->max_vfs = devm_kcalloc(dev, epc->max_functions,
				    sizeof(*epc->max_vfs), GFP_KERNEL);
	if (!epc->max_vfs)
		return -ENOMEM;

	ret = of_property_read_u8_array(np, "max-virtual-functions",
					epc->max_vfs, epc->max_functions);
	if (ret == 0) {
		for (i = 0; i < epc->max_functions; i++) {
			epf = &ep->epf[i];
			if (epc->max_vfs[i] == 0)
				continue;
			epf->epf = devm_kcalloc(dev, epc->max_vfs[i],
						sizeof(*ep->epf), GFP_KERNEL);
			if (!epf->epf)
				return -ENOMEM;
		}
	}

	ret = pci_epc_mem_init(epc, pcie->mem_res->start,
			       resource_size(pcie->mem_res), PAGE_SIZE);
	if (ret < 0) {
		dev_err(dev, "failed to initialize the memory space\n");
		return ret;
	}

	ep->irq_cpu_addr = pci_epc_mem_alloc_addr(epc, &ep->irq_phys_addr,
						  SZ_128K);
	if (!ep->irq_cpu_addr) {
		dev_err(dev, "failed to reserve memory space for MSI\n");
		ret = -ENOMEM;
		goto free_epc_mem;
	}
	ep->irq_pci_addr = CDNS_PCIE_EP_IRQ_PCI_ADDR_NONE;
	/* Reserve region 0 for IRQs */
	set_bit(0, &ep->ob_region_map);

	if (ep->quirk_detect_quiet_flag)
		cdns_pcie_detect_quiet_min_delay_set(&ep->pcie);

	spin_lock_init(&ep->lock);

	pci_epc_init_notify(epc);

	return 0;

 free_epc_mem:
	pci_epc_mem_exit(epc);

	return ret;
}
EXPORT_SYMBOL_GPL(cdns_pcie_ep_setup);

MODULE_LICENSE("GPL");
MODULE_DESCRIPTION("Cadence PCIe endpoint controller driver");
MODULE_AUTHOR("Cyrille Pitchen <cyrille.pitchen@free-electrons.com>");<|MERGE_RESOLUTION|>--- conflicted
+++ resolved
@@ -255,11 +255,7 @@
 	u16 flags, mme;
 	u8 cap;
 
-<<<<<<< HEAD
-	cap = cdns_pcie_find_capability(pcie, PCI_CAP_ID_MSIX);
-=======
 	cap = cdns_pcie_find_capability(pcie, PCI_CAP_ID_MSI);
->>>>>>> 3b86c87f
 	fn = cdns_pcie_get_fn_from_vfn(pcie, fn, vfn);
 
 	/* Validate that the MSI feature is actually enabled. */
