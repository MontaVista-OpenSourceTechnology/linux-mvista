--- conflicted
+++ resolved
@@ -23,16 +23,14 @@
 extern bool host_cpu_is_intel;
 extern bool host_cpu_is_amd;
 
-<<<<<<< HEAD
 enum vm_guest_x86_subtype {
 	VM_SUBTYPE_NONE = 0,
 	VM_SUBTYPE_SEV,
 	VM_SUBTYPE_SEV_ES,
 };
-=======
+
 /* Forced emulation prefix, used to invoke the emulator unconditionally. */
 #define KVM_FEP "ud2; .byte 'k', 'v', 'm';"
->>>>>>> 812d4323
 
 #define NMI_VECTOR		0x02
 
