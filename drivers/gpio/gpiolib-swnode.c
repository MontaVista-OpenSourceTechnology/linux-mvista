// SPDX-License-Identifier: GPL-2.0+
/*
 * Software Node helpers for the GPIO API
 *
 * Copyright 2022 Google LLC
 */

#define pr_fmt(fmt) "gpiolib: swnode: " fmt

#include <linux/err.h>
#include <linux/errno.h>
#include <linux/export.h>
#include <linux/init.h>
#include <linux/kernel.h>
#include <linux/printk.h>
#include <linux/property.h>
#include <linux/string.h>

#include <linux/gpio/consumer.h>
#include <linux/gpio/driver.h>

#include "gpiolib.h"
#include "gpiolib-swnode.h"

#define GPIOLIB_SWNODE_UNDEFINED_NAME "swnode-gpio-undefined"

static struct gpio_device *swnode_get_gpio_device(struct fwnode_handle *fwnode)
{
	const struct software_node *gdev_node;
	struct gpio_device *gdev;

	gdev_node = to_software_node(fwnode);
	if (!gdev_node || !gdev_node->name)
		goto fwnode_lookup;

	/*
	 * Check for a special node that identifies undefined GPIOs, this is
	 * primarily used as a key for internal chip selects in SPI bindings.
	 */
	if (IS_ENABLED(CONFIG_GPIO_SWNODE_UNDEFINED) &&
	    !strcmp(gdev_node->name, GPIOLIB_SWNODE_UNDEFINED_NAME))
		return ERR_PTR(-ENOENT);

<<<<<<< HEAD
=======
fwnode_lookup:
>>>>>>> dae97501
	gdev = gpio_device_find_by_fwnode(fwnode);
	return gdev ?: ERR_PTR(-EPROBE_DEFER);
}

static int swnode_gpio_get_reference(const struct fwnode_handle *fwnode,
				     const char *propname, unsigned int idx,
				     struct fwnode_reference_args *args)
{
	/*
	 * We expect all swnode-described GPIOs have GPIO number and
	 * polarity arguments, hence nargs is set to 2.
	 */
	return fwnode_property_get_reference_args(fwnode, propname, NULL, 2, idx, args);
}

struct gpio_desc *swnode_find_gpio(struct fwnode_handle *fwnode,
				   const char *con_id, unsigned int idx,
				   unsigned long *flags)
{
	const struct software_node *swnode;
	struct fwnode_reference_args args;
	struct gpio_desc *desc;
	char propname[32]; /* 32 is max size of property name */
	int ret = 0;

	swnode = to_software_node(fwnode);
	if (!swnode)
		return ERR_PTR(-EINVAL);

	for_each_gpio_property_name(propname, con_id) {
		ret = swnode_gpio_get_reference(fwnode, propname, idx, &args);
		if (ret == 0)
			break;
	}
	if (ret) {
		pr_debug("%s: can't parse '%s' property of node '%pfwP[%d]'\n",
			__func__, propname, fwnode, idx);
		return ERR_PTR(ret);
	}

	struct gpio_device *gdev __free(gpio_device_put) =
					swnode_get_gpio_device(args.fwnode);
	fwnode_handle_put(args.fwnode);
	if (IS_ERR(gdev))
		return ERR_CAST(gdev);

	/*
	 * FIXME: The GPIO device reference is put at return but the descriptor
	 * is passed on. Find a proper solution.
	 */
	desc = gpio_device_get_desc(gdev, args.args[0]);
	*flags = args.args[1]; /* We expect native GPIO flags */

	pr_debug("%s: parsed '%s' property of node '%pfwP[%d]' - status (%d)\n",
		 __func__, propname, fwnode, idx, PTR_ERR_OR_ZERO(desc));

	return desc;
}

/**
 * swnode_gpio_count - count the GPIOs associated with a device / function
 * @fwnode:	firmware node of the GPIO consumer, can be %NULL for
 *		system-global GPIOs
 * @con_id:	function within the GPIO consumer
 *
 * Returns:
 * The number of GPIOs associated with a device / function or %-ENOENT,
 * if no GPIO has been assigned to the requested function.
 */
int swnode_gpio_count(const struct fwnode_handle *fwnode, const char *con_id)
{
	struct fwnode_reference_args args;
	char propname[32];
	int count;

	/*
	 * This is not very efficient, but GPIO lists usually have only
	 * 1 or 2 entries.
	 */
	for_each_gpio_property_name(propname, con_id) {
		count = 0;
		while (swnode_gpio_get_reference(fwnode, propname, count, &args) == 0) {
			fwnode_handle_put(args.fwnode);
			count++;
		}
		if (count)
			return count;
	}

	return -ENOENT;
}

#if IS_ENABLED(CONFIG_GPIO_SWNODE_UNDEFINED)
/*
 * A special node that identifies undefined GPIOs, this is primarily used as
 * a key for internal chip selects in SPI bindings.
 */
const struct software_node swnode_gpio_undefined = {
	.name = GPIOLIB_SWNODE_UNDEFINED_NAME,
};
EXPORT_SYMBOL_NS_GPL(swnode_gpio_undefined, "GPIO_SWNODE");

static int __init swnode_gpio_init(void)
{
	int ret;

	ret = software_node_register(&swnode_gpio_undefined);
	if (ret < 0)
		pr_err("failed to register swnode: %d\n", ret);

	return ret;
}
subsys_initcall(swnode_gpio_init);

static void __exit swnode_gpio_cleanup(void)
{
	software_node_unregister(&swnode_gpio_undefined);
}
__exitcall(swnode_gpio_cleanup);
#endif<|MERGE_RESOLUTION|>--- conflicted
+++ resolved
@@ -41,10 +41,7 @@
 	    !strcmp(gdev_node->name, GPIOLIB_SWNODE_UNDEFINED_NAME))
 		return ERR_PTR(-ENOENT);
 
-<<<<<<< HEAD
-=======
 fwnode_lookup:
->>>>>>> dae97501
 	gdev = gpio_device_find_by_fwnode(fwnode);
 	return gdev ?: ERR_PTR(-EPROBE_DEFER);
 }
