--- conflicted
+++ resolved
@@ -7607,11 +7607,7 @@
 	ALC256_FIXUP_CHROME_BOOK,
 	ALC287_FIXUP_LENOVO_14ARP8_LEGION_IAH7,
 	ALC287_FIXUP_LENOVO_SSID_17AA3820,
-<<<<<<< HEAD
-=======
-	ALCXXX_FIXUP_CS35LXX,
 	ALC245_FIXUP_CLEVO_NOISY_MIC,
->>>>>>> 56275550
 };
 
 /* A special fixup for Lenovo C940 and Yoga Duet 7;
@@ -9933,19 +9929,12 @@
 		.type = HDA_FIXUP_FUNC,
 		.v.func = alc287_fixup_lenovo_ssid_17aa3820,
 	},
-<<<<<<< HEAD
-=======
-	[ALCXXX_FIXUP_CS35LXX] = {
-		.type = HDA_FIXUP_FUNC,
-		.v.func = cs35lxx_autodet_fixup,
-	},
 	[ALC245_FIXUP_CLEVO_NOISY_MIC] = {
 		.type = HDA_FIXUP_FUNC,
 		.v.func = alc269_fixup_limit_int_mic_boost,
 		.chained = true,
 		.chain_id = ALC256_FIXUP_SYSTEM76_MIC_NO_PRESENCE,
 	},
->>>>>>> 56275550
 };
 
 static const struct snd_pci_quirk alc269_fixup_tbl[] = {
