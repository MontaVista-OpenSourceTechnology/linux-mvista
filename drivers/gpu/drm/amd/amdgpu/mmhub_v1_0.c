--- conflicted
+++ resolved
@@ -69,16 +69,6 @@
 	mmhub_v1_0_init_gart_pt_regs(adev);
 
 	WREG32_SOC15(MMHUB, 0, mmVM_CONTEXT0_PAGE_TABLE_START_ADDR_LO32,
-<<<<<<< HEAD
-		     (u32)(adev->mc.gtt_start >> 12));
-	WREG32_SOC15(MMHUB, 0, mmVM_CONTEXT0_PAGE_TABLE_START_ADDR_HI32,
-		     (u32)(adev->mc.gtt_start >> 44));
-
-	WREG32_SOC15(MMHUB, 0, mmVM_CONTEXT0_PAGE_TABLE_END_ADDR_LO32,
-		     (u32)(adev->mc.gtt_end >> 12));
-	WREG32_SOC15(MMHUB, 0, mmVM_CONTEXT0_PAGE_TABLE_END_ADDR_HI32,
-		     (u32)(adev->mc.gtt_end >> 44));
-=======
 		     (u32)(adev->mc.gart_start >> 12));
 	WREG32_SOC15(MMHUB, 0, mmVM_CONTEXT0_PAGE_TABLE_START_ADDR_HI32,
 		     (u32)(adev->mc.gart_start >> 44));
@@ -87,7 +77,6 @@
 		     (u32)(adev->mc.gart_end >> 12));
 	WREG32_SOC15(MMHUB, 0, mmVM_CONTEXT0_PAGE_TABLE_END_ADDR_HI32,
 		     (u32)(adev->mc.gart_end >> 44));
->>>>>>> bb176f67
 }
 
 static void mmhub_v1_0_init_system_aperture_regs(struct amdgpu_device *adev)
@@ -154,11 +143,7 @@
 	/* Setup L2 cache */
 	tmp = RREG32_SOC15(MMHUB, 0, mmVM_L2_CNTL);
 	tmp = REG_SET_FIELD(tmp, VM_L2_CNTL, ENABLE_L2_CACHE, 1);
-<<<<<<< HEAD
-	tmp = REG_SET_FIELD(tmp, VM_L2_CNTL, ENABLE_L2_FRAGMENT_PROCESSING, 0);
-=======
 	tmp = REG_SET_FIELD(tmp, VM_L2_CNTL, ENABLE_L2_FRAGMENT_PROCESSING, 1);
->>>>>>> bb176f67
 	/* XXX for emulation, Refer to closed source code.*/
 	tmp = REG_SET_FIELD(tmp, VM_L2_CNTL, L2_PDE0_CACHE_TAG_GENERATION_MODE,
 			    0);
@@ -173,11 +158,8 @@
 	WREG32_SOC15(MMHUB, 0, mmVM_L2_CNTL2, tmp);
 
 	tmp = mmVM_L2_CNTL3_DEFAULT;
-<<<<<<< HEAD
-=======
 	tmp = REG_SET_FIELD(tmp, VM_L2_CNTL3, BANK_SELECT, 9);
 	tmp = REG_SET_FIELD(tmp, VM_L2_CNTL3, L2_CACHE_BIGK_FRAGMENT_SIZE, 6);
->>>>>>> bb176f67
 	WREG32_SOC15(MMHUB, 0, mmVM_L2_CNTL3, tmp);
 
 	tmp = mmVM_L2_CNTL4_DEFAULT;
@@ -242,12 +224,9 @@
 		tmp = REG_SET_FIELD(tmp, VM_CONTEXT1_CNTL,
 				PAGE_TABLE_BLOCK_SIZE,
 				adev->vm_manager.block_size - 9);
-<<<<<<< HEAD
-=======
 		/* Send no-retry XNACK on fault to suppress VM fault storm. */
 		tmp = REG_SET_FIELD(tmp, VM_CONTEXT1_CNTL,
 				    RETRY_PERMISSION_OR_INVALID_PAGE_FAULT, 0);
->>>>>>> bb176f67
 		WREG32_SOC15_OFFSET(MMHUB, 0, mmVM_CONTEXT1_CNTL, i, tmp);
 		WREG32_SOC15_OFFSET(MMHUB, 0, mmVM_CONTEXT1_PAGE_TABLE_START_ADDR_LO32, i*2, 0);
 		WREG32_SOC15_OFFSET(MMHUB, 0, mmVM_CONTEXT1_PAGE_TABLE_START_ADDR_HI32, i*2, 0);
@@ -271,30 +250,6 @@
 }
 
 struct pctl_data {
-<<<<<<< HEAD
-    uint32_t index;
-    uint32_t data;
-};
-
-const struct pctl_data pctl0_data[] = {
-    {0x0, 0x7a640},
-    {0x9, 0x2a64a},
-    {0xd, 0x2a680},
-    {0x11, 0x6a684},
-    {0x19, 0xea68e},
-    {0x29, 0xa69e},
-    {0x2b, 0x34a6c0},
-    {0x61, 0x83a707},
-    {0xe6, 0x8a7a4},
-    {0xf0, 0x1a7b8},
-    {0xf3, 0xfa7cc},
-    {0x104, 0x17a7dd},
-    {0x11d, 0xa7dc},
-    {0x11f, 0x12a7f5},
-    {0x133, 0xa808},
-    {0x135, 0x12a810},
-    {0x149, 0x7a82c}
-=======
 	uint32_t index;
 	uint32_t data;
 };
@@ -317,7 +272,6 @@
 	{0x133, 0xa808},
 	{0x135, 0x12a810},
 	{0x149, 0x7a82c}
->>>>>>> bb176f67
 };
 #define PCTL0_DATA_LEN (sizeof(pctl0_data)/sizeof(pctl0_data[0]))
 
@@ -325,34 +279,6 @@
 #define PCTL0_STCTRL_REG_SAVE_RANGE0_BASE  0xa640
 #define PCTL0_STCTRL_REG_SAVE_RANGE0_LIMIT 0xa833
 
-<<<<<<< HEAD
-const struct pctl_data pctl1_data[] = {
-    {0x0, 0x39a000},
-    {0x3b, 0x44a040},
-    {0x81, 0x2a08d},
-    {0x85, 0x6ba094},
-    {0xf2, 0x18a100},
-    {0x10c, 0x4a132},
-    {0x112, 0xca141},
-    {0x120, 0x2fa158},
-    {0x151, 0x17a1d0},
-    {0x16a, 0x1a1e9},
-    {0x16d, 0x13a1ec},
-    {0x182, 0x7a201},
-    {0x18b, 0x3a20a},
-    {0x190, 0x7a580},
-    {0x199, 0xa590},
-    {0x19b, 0x4a594},
-    {0x1a1, 0x1a59c},
-    {0x1a4, 0x7a82c},
-    {0x1ad, 0xfa7cc},
-    {0x1be, 0x17a7dd},
-    {0x1d7, 0x12a810}
-};
-#define PCTL1_DATA_LEN (sizeof(pctl1_data)/sizeof(pctl1_data[0]))
-
-#define PCTL1_RENG_EXEC_END_PTR 0x1ea
-=======
 static const struct pctl_data pctl1_data[] = {
 	{0x0, 0x39a000},
 	{0x3b, 0x44a040},
@@ -386,7 +312,6 @@
 #define PCTL1_DATA_LEN (sizeof(pctl1_data)/sizeof(pctl1_data[0]))
 
 #define PCTL1_RENG_EXEC_END_PTR 0x1f1
->>>>>>> bb176f67
 #define PCTL1_STCTRL_REG_SAVE_RANGE0_BASE  0xa000
 #define PCTL1_STCTRL_REG_SAVE_RANGE0_LIMIT 0xa20d
 #define PCTL1_STCTRL_REG_SAVE_RANGE1_BASE  0xa580
