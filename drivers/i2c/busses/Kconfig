# SPDX-License-Identifier: GPL-2.0-only
#
# Sensor device configuration
#

menu "I2C Hardware Bus support"
	depends on HAS_IOMEM

comment "PC SMBus host controller drivers"
	depends on PCI

config I2C_CCGX_UCSI
	tristate
	help
	  A common module to provide an API to instantiate UCSI device
	  for Cypress CCGx Type-C controller. Individual bus drivers
	  need to select this one on demand.

config I2C_ALI1535
	tristate "ALI 1535"
	depends on PCI && HAS_IOPORT
	help
	  If you say yes to this option, support will be included for the SMB
	  Host controller on Acer Labs Inc. (ALI) M1535 South Bridges.  The SMB
	  controller is part of the 7101 device, which is an ACPI-compliant
	  Power Management Unit (PMU).

	  This driver can also be built as a module.  If so, the module
	  will be called i2c-ali1535.

config I2C_ALI1563
	tristate "ALI 1563"
	depends on PCI && HAS_IOPORT
	help
	  If you say yes to this option, support will be included for the SMB
	  Host controller on Acer Labs Inc. (ALI) M1563 South Bridges.  The SMB
	  controller is part of the 7101 device, which is an ACPI-compliant
	  Power Management Unit (PMU).

	  This driver can also be built as a module.  If so, the module
	  will be called i2c-ali1563.

config I2C_ALI15X3
	tristate "ALI 15x3"
	depends on PCI && HAS_IOPORT
	help
	  If you say yes to this option, support will be included for the
	  Acer Labs Inc. (ALI) M1514 and M1543 motherboard I2C interfaces.

	  This driver can also be built as a module.  If so, the module
	  will be called i2c-ali15x3.

config I2C_AMD756
	tristate "AMD 756/766/768/8111 and nVidia nForce"
	depends on PCI && HAS_IOPORT
	help
	  If you say yes to this option, support will be included for the AMD
	  756/766/768 mainboard I2C interfaces.  The driver also includes
	  support for the first (SMBus 1.0) I2C interface of the AMD 8111 and
	  the nVidia nForce I2C interface.

	  This driver can also be built as a module.  If so, the module
	  will be called i2c-amd756.

config I2C_AMD8111
	tristate "AMD 8111"
	depends on PCI && HAS_IOPORT
	help
	  If you say yes to this option, support will be included for the
	  second (SMBus 2.0) AMD 8111 mainboard I2C interface.

	  This driver can also be built as a module.  If so, the module
	  will be called i2c-amd8111.

config I2C_AMD_MP2
	tristate "AMD MP2 PCIe"
	depends on PCI && ACPI
	help
	  If you say yes to this option, support will be included for the AMD
	  MP2 PCIe I2C adapter.

	  This driver can also be built as modules.  If so, the modules will
	  be called i2c-amd-mp2-pci and i2c-amd-mp2-plat.

config I2C_AMD_ASF
	tristate "AMD ASF I2C Controller Support"
	depends on I2C_PIIX4
	select I2C_SLAVE
	help
	  This option enables support for the AMD ASF (Alert Standard Format)
	  I2C controller. The AMD ASF controller is an SMBus controller with
	  built-in ASF functionality, allowing it to issue generic SMBus
	  packets and communicate with the DASH controller using MCTP over
	  ASF.

	  If you have an AMD system with ASF support and want to enable this
	  functionality, say Y or M here. If unsure, say N.

	  To compile this driver as a module, choose M here: the module will
	  be called i2c_amd_asf_plat.

config I2C_HIX5HD2
	tristate "Hix5hd2 high-speed I2C driver"
	depends on ARCH_HISI || ARCH_HIX5HD2 || COMPILE_TEST
	help
	  Say Y here to include support for the high-speed I2C controller
	  used in HiSilicon hix5hd2 SoCs.

	  This driver can also be built as a module. If so, the module
	  will be called i2c-hix5hd2.

config I2C_I801
	tristate "Intel 82801 (ICH/PCH)"
	depends on PCI && HAS_IOPORT
	select P2SB if X86
	select CHECK_SIGNATURE if X86 && DMI
	select I2C_SMBUS
	help
	  If you say yes to this option, support will be included for the Intel
	  801 family of mainboard I2C interfaces.  Specifically, the following
	  versions of the chipset are supported:
	    82801AA
	    82801AB
	    82801BA
	    82801CA/CAM
	    82801DB
	    82801EB/ER (ICH5/ICH5R)
	    6300ESB
	    ICH6
	    ICH7
	    ESB2
	    ICH8
	    ICH9
	    EP80579 (Tolapai)
	    ICH10
	    5/3400 Series (PCH)
	    6 Series (PCH)
	    Patsburg (PCH)
	    DH89xxCC (PCH)
	    Panther Point (PCH)
	    Lynx Point (PCH)
	    Avoton (SOC)
	    Wellsburg (PCH)
	    Coleto Creek (PCH)
	    Wildcat Point (PCH)
	    BayTrail (SOC)
	    Braswell (SOC)
	    Sunrise Point (PCH)
	    Kaby Lake (PCH)
	    DNV (SOC)
	    Broxton (SOC)
	    Lewisburg (PCH)
	    Gemini Lake (SOC)
	    Cannon Lake (PCH)
	    Cedar Fork (PCH)
	    Ice Lake (PCH)
	    Comet Lake (PCH)
	    Elkhart Lake (PCH)
	    Tiger Lake (PCH)
	    Jasper Lake (SOC)
	    Emmitsburg (PCH)
	    Alder Lake (PCH)
	    Raptor Lake (PCH)
	    Meteor Lake (SOC and PCH)
	    Birch Stream (SOC)
	    Arrow Lake (SOC)
	    Panther Lake (SOC)
	    Wildcat Lake (SOC)

	  This driver can also be built as a module.  If so, the module
	  will be called i2c-i801.

config I2C_I801_MUX
	def_bool I2C_I801
	depends on DMI && I2C_MUX_GPIO
	depends on !(I2C_I801=y && I2C_MUX=m)
	help
	  Optional support for multiplexed SMBUS on certain systems with
	  more than 8 memory slots.

config I2C_ISCH
	tristate "Intel SCH SMBus 1.0"
	depends on PCI && HAS_IOPORT
	select LPC_SCH
	help
	  Say Y here if you want to use SMBus controller on the Intel SCH
	  based systems.

	  This driver can also be built as a module. If so, the module
	  will be called i2c-isch.

config I2C_ISMT
	tristate "Intel iSMT SMBus Controller"
	depends on PCI && X86
	help
	  If you say yes to this option, support will be included for the Intel
	  iSMT SMBus host controller interface.

	  This driver can also be built as a module.  If so, the module will be
	  called i2c-ismt.

config I2C_PIIX4
	tristate "Intel PIIX4 and compatible (ATI/AMD/Serverworks/Broadcom/SMSC)"
	depends on PCI && HAS_IOPORT
	select I2C_SMBUS
	help
	  If you say yes to this option, support will be included for the Intel
	  PIIX4 family of mainboard I2C interfaces.  Specifically, the following
	  versions of the chipset are supported (note that Serverworks is part
	  of Broadcom):
	    Intel PIIX4
	    Intel 440MX
	    ATI IXP200
	    ATI IXP300
	    ATI IXP400
	    ATI SB600
	    ATI SB700/SP5100
	    ATI SB800
	    AMD Hudson-2
	    AMD ML
	    AMD CZ
	    Hygon CZ
	    Serverworks OSB4
	    Serverworks CSB5
	    Serverworks CSB6
	    Serverworks HT-1000
	    Serverworks HT-1100
	    SMSC Victory66

	  Some AMD chipsets contain two PIIX4-compatible SMBus
	  controllers. This driver will attempt to use both controllers
	  on the SB700/SP5100, if they have been initialized by the BIOS.

	  This driver can also be built as a module.  If so, the module
	  will be called i2c-piix4.

config I2C_CHT_WC
	tristate "Intel Cherry Trail Whiskey Cove PMIC smbus controller"
	depends on INTEL_SOC_PMIC_CHTWC
	help
	  If you say yes to this option, support will be included for the
	  SMBus controller found in the Intel Cherry Trail Whiskey Cove PMIC
	  found on some Intel Cherry Trail systems.

	  Note this controller is hooked up to a TI bq24292i charger-IC,
	  combined with a FUSB302 Type-C port-controller as such it is advised
	  to also select CONFIG_TYPEC_FUSB302=m.

config I2C_NFORCE2
	tristate "Nvidia nForce2, nForce3 and nForce4"
	depends on PCI && HAS_IOPORT
	help
	  If you say yes to this option, support will be included for the Nvidia
	  nForce2, nForce3 and nForce4 families of mainboard I2C interfaces.

	  This driver can also be built as a module.  If so, the module
	  will be called i2c-nforce2.

config I2C_NVIDIA_GPU
	tristate "NVIDIA GPU I2C controller"
	depends on PCI
	select I2C_CCGX_UCSI
	help
	  If you say yes to this option, support will be included for the
	  NVIDIA GPU I2C controller which is used to communicate with the GPU's
	  Type-C controller. This driver can also be built as a module called
	  i2c-nvidia-gpu.

config I2C_SIS5595
	tristate "SiS 5595"
	depends on PCI && HAS_IOPORT
	help
	  If you say yes to this option, support will be included for the
	  SiS5595 SMBus (a subset of I2C) interface.

	  This driver can also be built as a module.  If so, the module
	  will be called i2c-sis5595.

config I2C_SIS630
	tristate "SiS 630/730/964"
	depends on PCI && HAS_IOPORT
	help
	  If you say yes to this option, support will be included for the
	  SiS630, SiS730 and SiS964 SMBus (a subset of I2C) interface.

	  This driver can also be built as a module.  If so, the module
	  will be called i2c-sis630.

config I2C_SIS96X
	tristate "SiS 96x"
	depends on PCI && HAS_IOPORT
	help
	  If you say yes to this option, support will be included for the SiS
	  96x SMBus (a subset of I2C) interfaces.  Specifically, the following
	  chipsets are supported:
	    645/961
	    645DX/961
	    645DX/962
	    648/961
	    650/961
	    735
	    745

	  This driver can also be built as a module.  If so, the module
	  will be called i2c-sis96x.

config I2C_VIA
	tristate "VIA VT82C586B"
	depends on PCI && HAS_IOPORT
	select I2C_ALGOBIT
	help
	  If you say yes to this option, support will be included for the VIA
	  82C586B I2C interface

	  This driver can also be built as a module.  If so, the module
	  will be called i2c-via.

config I2C_VIAPRO
	tristate "VIA VT82C596/82C686/82xx and CX700/VX8xx/VX900"
	depends on PCI && HAS_IOPORT
	help
	  If you say yes to this option, support will be included for the VIA
	  VT82C596 and later SMBus interface.  Specifically, the following
	  chipsets are supported:
	    VT82C596A/B
	    VT82C686A/B
	    VT8231
	    VT8233/A
	    VT8235
	    VT8237R/A/S
	    VT8251
	    CX700
	    VX800/VX820
	    VX855/VX875
	    VX900

	  This driver can also be built as a module.  If so, the module
	  will be called i2c-viapro.

if ACPI

config I2C_ZHAOXIN
	tristate "Zhaoxin I2C Interface"
	depends on PCI || COMPILE_TEST
	help
	  If you say yes to this option, support will be included for the
	  ZHAOXIN I2C interface

	  This driver can also be built as a module. If so, the module
	  will be called i2c-zhaoxin.

comment "ACPI drivers"

config I2C_SCMI
	tristate "SMBus Control Method Interface"
	help
	  This driver supports the SMBus Control Method Interface. It needs the
	  BIOS to declare ACPI control methods as described in the SMBus Control
	  Method Interface specification.

	  To compile this driver as a module, choose M here:
	  the module will be called i2c-scmi.

endif # ACPI

comment "Mac SMBus host controller drivers"
	depends on PPC_CHRP || PPC_PMAC

config I2C_HYDRA
	tristate "CHRP Apple Hydra Mac I/O I2C interface"
	depends on PCI && PPC_CHRP
	select I2C_ALGOBIT
	help
	  This supports the use of the I2C interface in the Apple Hydra Mac
	  I/O chip on some CHRP machines (e.g. the LongTrail).  Say Y if you
	  have such a machine.

	  This support is also available as a module.  If so, the module
	  will be called i2c-hydra.

config I2C_POWERMAC
	tristate "Powermac I2C interface"
	depends on PPC_PMAC
	default y
	help
	  This exposes the various PowerMac i2c interfaces to the linux i2c
	  layer and to userland. It is used by various drivers on the PowerMac
	  platform, and should generally be enabled.

	  This support is also available as a module.  If so, the module
	  will be called i2c-powermac.

comment "I2C system bus drivers (mostly embedded / system-on-chip)"

config I2C_ALTERA
	tristate "Altera Soft IP I2C"
	depends on ARCH_INTEL_SOCFPGA || NIOS2 || COMPILE_TEST
	depends on OF
	help
	  If you say yes to this option, support will be included for the
	  Altera Soft IP I2C interfaces on SoCFPGA and Nios2 architectures.

	  This driver can also be built as a module.  If so, the module
	  will be called i2c-altera.

config I2C_ASPEED
	tristate "Aspeed I2C Controller"
	depends on ARCH_ASPEED || COMPILE_TEST
	help
	  If you say yes to this option, support will be included for the
	  Aspeed I2C controller.

	  This driver can also be built as a module.  If so, the module
	  will be called i2c-aspeed.

config I2C_AT91
	tristate "Atmel AT91 I2C Two-Wire interface (TWI)"
	depends on ARCH_MICROCHIP || COMPILE_TEST
	help
	  This supports the use of the I2C interface on Atmel AT91
	  processors.

	  A serious problem is that there is no documented way to issue
	  repeated START conditions for more than two messages, as needed
	  to support combined I2C messages.  Use the i2c-gpio driver
	  unless your system can cope with this limitation.

	  Caution! at91rm9200, at91sam9261, at91sam9260, at91sam9263 devices
	  don't have clock stretching in transmission mode. For that reason,
	  you can encounter underrun issues causing premature stop sendings if
	  the latency to fill the transmission register is too long. If you
	  are facing this situation, use the i2c-gpio driver.

config I2C_AT91_SLAVE_EXPERIMENTAL
	bool "Microchip AT91 I2C experimental slave mode"
	depends on I2C_AT91
	select I2C_SLAVE
	help
	  If you say yes to this option, support for the slave mode will be
	  added. Caution: do not use it for production. This feature has not
	  been tested in a heavy way, help wanted.
	  There are known bugs:
	    - It can hang, on a SAMA5D4, after several transfers.
	    - There are some mismatches with a SAMA5D4 as slave and a SAMA5D2 as
	    master.

config I2C_AU1550
	tristate "Au1550/Au1200/Au1300 SMBus interface"
	depends on MIPS_ALCHEMY
	help
	  If you say yes to this option, support will be included for the
	  Au1550/Au1200/Au1300 SMBus interface.

	  This driver can also be built as a module.  If so, the module
	  will be called i2c-au1550.

config I2C_AXXIA
	tristate "Axxia I2C controller"
	depends on ARCH_AXXIA || COMPILE_TEST
	default ARCH_AXXIA
	select I2C_SLAVE
	help
	  Say yes if you want to support the I2C bus on Axxia platforms.

	  Please note that this controller is limited to transfers of maximum
	  255 bytes in length. Any attempt to to a larger transfer will return
	  an error.

config I2C_BCM2835
	tristate "Broadcom BCM2835 I2C controller"
	depends on ARCH_BCM2835 || ARCH_BRCMSTB || COMPILE_TEST
	depends on COMMON_CLK
	help
	  If you say yes to this option, support will be included for the
	  BCM2835 I2C controller.

	  If you don't know what to do here, say N.

	  This support is also available as a module.  If so, the module
	  will be called i2c-bcm2835.

config I2C_BCM_IPROC
	tristate "Broadcom iProc I2C controller"
	depends on ARCH_BCM_IPROC || COMPILE_TEST
	default ARCH_BCM_IPROC
	select I2C_SLAVE
	help
	  If you say yes to this option, support will be included for the
	  Broadcom iProc I2C controller.

	  If you don't know what to do here, say N.

config I2C_BCM_KONA
	tristate "BCM Kona I2C adapter"
	depends on ARCH_BCM_MOBILE || COMPILE_TEST
	default y if ARCH_BCM_MOBILE
	help
	  If you say yes to this option, support will be included for the
	  I2C interface on the Broadcom Kona family of processors.

	  If you do not need KONA I2C interface, say N.

config I2C_BRCMSTB
	tristate "BRCM Settop/DSL I2C controller"
	depends on ARCH_BCM2835 || ARCH_BCMBCA || ARCH_BRCMSTB || \
		   BMIPS_GENERIC || COMPILE_TEST
	default ARCH_BCM2835 || ARCH_BCMBCA || ARCH_BRCMSTB || BMIPS_GENERIC
	help
	  If you say yes to this option, support will be included for the
	  I2C interface on the Broadcom Settop/DSL SoCs.

	  If you do not need I2C interface, say N.

config I2C_CADENCE
	tristate "Cadence I2C Controller"
	depends on ARCH_ZYNQ || ARM64 || XTENSA || RISCV || COMPILE_TEST
	help
	  Say yes here to select Cadence I2C Host Controller. This controller is
	  e.g. used by Xilinx Zynq.

config I2C_CBUS_GPIO
	tristate "CBUS I2C driver"
	depends on GPIOLIB || COMPILE_TEST
	help
	  Support for CBUS access using I2C API. Mostly relevant for Nokia
	  Internet Tablets (770, N800 and N810).

	  This driver can also be built as a module.  If so, the module
	  will be called i2c-cbus-gpio.

config I2C_CGBC
	tristate "Congatec I2C Controller"
	depends on MFD_CGBC
	help
	  This driver supports the 2 I2C interfaces on the Congatec Board
	  Controller.

	  This driver can also be built as a module. If so, the module will
	  be called i2c-cgbc.ko.

config I2C_CPM
	tristate "Freescale CPM1 or CPM2 (MPC8xx/826x)"
	depends on CPM1 || CPM2
	help
	  This supports the use of the I2C interface on Freescale
	  processors with CPM1 or CPM2.

	  This driver can also be built as a module.  If so, the module
	  will be called i2c-cpm.

config I2C_DAVINCI
	tristate "DaVinci I2C driver"
	depends on ARCH_DAVINCI || ARCH_KEYSTONE || COMPILE_TEST
	help
	  Support for TI DaVinci I2C controller driver.

	  This driver can also be built as a module.  If so, the module
	  will be called i2c-davinci.

	  Please note that this driver might be needed to bring up other
	  devices such as DaVinci NIC.
	  For details please see http://www.ti.com/davinci

config I2C_DESIGNWARE_CORE
	tristate "Synopsys DesignWare I2C adapter"
	select REGMAP
	help
	  This option enables support for the Synopsys DesignWare I2C adapter.
	  This driver includes support for the I2C host on the Synopsys
	  Designware I2C adapter.

	  To compile the driver as a module, choose M here: the module will be
	  called i2c-designware-core.

if I2C_DESIGNWARE_CORE

config I2C_DESIGNWARE_SLAVE
	bool "Synopsys DesignWare Slave"
	select I2C_SLAVE
	help
	  If you say yes to this option, support will be included for the
	  Synopsys DesignWare I2C slave adapter.

config I2C_DESIGNWARE_PLATFORM
	tristate "Synopsys DesignWare Platform driver"
	depends on (ACPI && COMMON_CLK) || !ACPI
	select MFD_SYSCON if MIPS_BAIKAL_T1
	default I2C_DESIGNWARE_CORE
	help
	  If you say yes to this option, support will be included for the
	  Synopsys DesignWare I2C adapters on the platform bus.

	  This driver can also be built as a module.  If so, the module
	  will be called i2c-designware-platform.

config I2C_DESIGNWARE_AMDISP
	tristate "Synopsys DesignWare Platform for AMDISP"
	depends on DRM_AMD_ISP || COMPILE_TEST
	depends on I2C_DESIGNWARE_CORE
	help
	  If you say yes to this option, support will be included for the
	  AMDISP Synopsys DesignWare I2C adapter.

	  This driver can also be built as a module.  If so, the module
	  will be called amd_isp_i2c_designware.

config I2C_DESIGNWARE_AMDPSP
	bool "AMD PSP I2C semaphore support"
	depends on ACPI
	depends on CRYPTO_DEV_SP_PSP
	depends on PCI
	depends on I2C_DESIGNWARE_PLATFORM
	depends on (I2C_DESIGNWARE_PLATFORM=y && CRYPTO_DEV_CCP_DD=y) || \
		   (I2C_DESIGNWARE_PLATFORM=m && CRYPTO_DEV_CCP_DD)
	help
	  This driver enables managed host access to the selected I2C bus shared
	  between AMD CPU and AMD PSP.

	  You should say Y if running on an AMD system equipped with the PSP.

config I2C_DESIGNWARE_BAYTRAIL
	bool "Intel Baytrail I2C semaphore support"
	depends on ACPI
	depends on I2C_DESIGNWARE_PLATFORM
	depends on (I2C_DESIGNWARE_PLATFORM=m && IOSF_MBI) || \
		   (I2C_DESIGNWARE_PLATFORM=y && IOSF_MBI=y)
	help
	  This driver enables managed host access to the PMIC I2C bus on select
	  Intel BayTrail platforms using the X-Powers AXP288 PMIC. It allows
	  the host to request uninterrupted access to the PMIC's I2C bus from
	  the platform firmware controlling it. You should say Y if running on
	  a BayTrail system using the AXP288.

config I2C_DESIGNWARE_PCI
	tristate "Synopsys DesignWare PCI driver"
	depends on PCI
	select I2C_CCGX_UCSI
	help
	  If you say yes to this option, support will be included for the
	  Synopsys DesignWare I2C adapters on the PCI bus. Only master mode is
	  supported.

	  This driver can also be built as a module.  If so, the module
	  will be called i2c-designware-pci.

endif

config I2C_DIGICOLOR
	tristate "Conexant Digicolor I2C driver"
	depends on ARCH_DIGICOLOR || COMPILE_TEST
	help
	  Support for Conexant Digicolor SoCs (CX92755) I2C controller driver.

	  This driver can also be built as a module.  If so, the module
	  will be called i2c-digicolor.

config I2C_EG20T
	tristate "Intel EG20T PCH/LAPIS Semicon IOH(ML7213/ML7223/ML7831) I2C"
	depends on PCI && (X86_32 || MIPS || COMPILE_TEST)
	help
	  This driver is for PCH(Platform controller Hub) I2C of EG20T which
	  is an IOH(Input/Output Hub) for x86 embedded processor.
	  This driver can access PCH I2C bus device.

	  This driver also can be used for LAPIS Semiconductor IOH(Input/
	  Output Hub), ML7213, ML7223 and ML7831.
	  ML7213 IOH is for IVI(In-Vehicle Infotainment) use, ML7223 IOH is
	  for MP(Media Phone) use and ML7831 IOH is for general purpose use.
	  ML7213/ML7223/ML7831 is companion chip for Intel Atom E6xx series.
	  ML7213/ML7223/ML7831 is completely compatible for Intel EG20T PCH.

config I2C_EMEV2
	tristate "EMMA Mobile series I2C adapter"
	depends on HAVE_CLK
	select I2C_SLAVE
	help
	  If you say yes to this option, support will be included for the
	  I2C interface on the Renesas Electronics EM/EV family of processors.

config I2C_EXYNOS5
	tristate "Exynos high-speed I2C driver"
	depends on OF
	depends on ARCH_EXYNOS || COMPILE_TEST
	default y if ARCH_EXYNOS
	help
	  High-speed I2C controller on Samsung Exynos5 and newer Samsung SoCs:
	  Exynos5250, Exynos5260, Exynos5410, Exynos542x, Exynos5800,
	  Exynos5433, Exynos7, Exynos850 and ExynosAutoV9.
	  Choose Y here only if you build for such Samsung SoC.

config I2C_GPIO
	tristate "GPIO-based bitbanging I2C"
	depends on GPIOLIB || COMPILE_TEST
	select I2C_ALGOBIT
	help
	  This is a very simple bitbanging I2C driver utilizing the
	  arch-neutral GPIO API to control the SCL and SDA lines.

config I2C_GPIO_FAULT_INJECTOR
	bool "GPIO-based fault injector"
	depends on I2C_GPIO
	help
	  This adds some functionality to the i2c-gpio driver which can inject
	  faults to an I2C bus, so another bus master can be stress-tested.
	  This is for debugging. If unsure, say 'no'.

config I2C_GXP
	tristate "GXP I2C Interface"
	depends on ARCH_HPE_GXP || COMPILE_TEST
	help
	  This enables support for GXP I2C interface. The I2C engines can be
	  either I2C master or I2C slaves.

config I2C_HIGHLANDER
	tristate "Highlander FPGA SMBus interface"
	depends on SH_HIGHLANDER || COMPILE_TEST
	help
	  If you say yes to this option, support will be included for
	  the SMBus interface located in the FPGA on various Highlander
	  boards, particularly the R0P7780LC0011RL and R0P7785LC0011RL
	  FPGAs. This is wholly unrelated to the SoC I2C.

	  This driver can also be built as a module.  If so, the module
	  will be called i2c-highlander.

config I2C_HISI
	tristate "HiSilicon I2C controller"
	depends on ARM64 || COMPILE_TEST
	help
	  Say Y here if you want to have Hisilicon I2C controller support
	  available on the Kunpeng Server.

	  This driver can also be built as a module. If so, the module
	  will be called i2c-hisi.

config I2C_IBM_IIC
	tristate "IBM PPC 4xx on-chip I2C interface"
	depends on 4xx
	help
	  Say Y here if you want to use IIC peripheral found on
	  embedded IBM PPC 4xx based systems.

	  This driver can also be built as a module.  If so, the module
	  will be called i2c-ibm_iic.

config I2C_IMG
	tristate "Imagination Technologies I2C SCB Controller"
	depends on MIPS || COMPILE_TEST
	help
	  Say Y here if you want to use the IMG I2C SCB controller,
	  available on the TZ1090 and other IMG SoCs.

	  This driver can also be built as a module.  If so, the module
	  will be called i2c-img-scb.

config I2C_IMX
	tristate "IMX I2C interface"
	depends on ARCH_MXC || ARCH_LAYERSCAPE || ARCH_S32 || COLDFIRE \
		|| COMPILE_TEST
	select I2C_SLAVE
	help
	  Say Y here if you want to use the IIC bus controller on
	  the Freescale i.MX/MXC/S32G, Layerscape or ColdFire processors.

	  This driver can also be built as a module. If so, the module
	  will be called i2c-imx.

config I2C_IMX_LPI2C
	tristate "IMX Low Power I2C interface"
	depends on ARCH_MXC || COMPILE_TEST
	select I2C_SLAVE
	help
	  Say Y here if you want to use the Low Power IIC bus controller
	  on the Freescale i.MX processors.

	  This driver can also be built as a module. If so, the module
	  will be called i2c-imx-lpi2c.

config I2C_IOP3XX
	tristate "Intel IXP4xx on-chip I2C interface"
	depends on ARCH_IXP4XX || COMPILE_TEST
	help
	  Say Y here if you want to use the IIC bus controller on
	  the Intel IXP4xx Network Processors.

	  This driver can also be built as a module.  If so, the module
	  will be called i2c-iop3xx.

config I2C_JZ4780
	tristate "JZ4780 I2C controller interface support"
	depends on MIPS || COMPILE_TEST
	help
	 If you say yes to this option, support will be included for the
	 Ingenic JZ4780 I2C controller.

	 If you don't know what to do here, say N.

config I2C_K1
	tristate "SpacemiT K1 I2C adapter"
	depends on ARCH_SPACEMIT || COMPILE_TEST
	depends on OF
	help
	  This option enables support for the I2C interface on the SpacemiT K1
	  platform.

	  If you enable this configuration, the kernel will include support for
	  the I2C adapter specific to the SpacemiT K1 platform. This driver can
	  be used to manage I2C bus transactions, which are necessary for
	  interfacing with I2C peripherals such as sensors, EEPROMs, and other
	  devices.

	  This driver can also be built as a module.  If so, the
	  module will be called `i2c-k1`.

config I2C_KEBA
	tristate "KEBA I2C controller support"
	depends on HAS_IOMEM
	depends on KEBA_CP500 || COMPILE_TEST
	select AUXILIARY_BUS
	help
	  This driver supports the I2C controller found in KEBA system FPGA
	  devices.

	  This driver can also be built as a module. If so, the module
	  will be called i2c-keba.

config I2C_KEMPLD
	tristate "Kontron COM I2C Controller"
	depends on MFD_KEMPLD
	help
	  This enables support for the I2C bus interface on some Kontron ETX
	  and COMexpress (ETXexpress) modules.

	  This driver can also be built as a module. If so, the module
	  will be called i2c-kempld.

config I2C_LPC2K
	tristate "I2C bus support for NXP LPC2K/LPC178x/18xx/43xx"
	depends on OF && (ARCH_LPC18XX || COMPILE_TEST)
	help
	  This driver supports the I2C interface found several NXP
	  devices including LPC2xxx, LPC178x/7x and LPC18xx/43xx.

	  This driver can also be built as a module.  If so, the module
	  will be called i2c-lpc2k.

config I2C_LS2X
	tristate "Loongson LS2X I2C adapter"
	depends on MACH_LOONGSON64 || COMPILE_TEST
	help
	  If you say yes to this option, support will be included for the
	  I2C interface on the Loongson-2K SoCs and Loongson LS7A bridge
	  chip.

	  This driver can also be built as a module. If so, the module
	  will be called i2c-ls2x.

config I2C_MLXBF
        tristate "Mellanox BlueField I2C controller"
        depends on (MELLANOX_PLATFORM && ARM64) || COMPILE_TEST
	depends on ACPI
	select I2C_SLAVE
        help
          Enabling this option will add I2C SMBus support for Mellanox BlueField
          system.

          This driver can also be built as a module. If so, the module will be
          called i2c-mlxbf.

          This driver implements an I2C SMBus host controller and enables both
          master and slave functions.

config I2C_MESON
	tristate "Amlogic Meson I2C controller"
	depends on ARCH_MESON || COMPILE_TEST
	depends on COMMON_CLK
	help
	  If you say yes to this option, support will be included for the
	  I2C interface on the Amlogic Meson family of SoCs.

config I2C_MICROCHIP_CORE
	tristate "Microchip FPGA I2C controller"
	depends on ARCH_MICROCHIP_POLARFIRE || COMPILE_TEST
	depends on OF
	help
	  If you say yes to this option, support will be included for the
	  I2C interface on Microchip FPGAs.

	  This driver can also be built as a module. If so, the module will be
	  called i2c-microchip-core.

config I2C_MPC
	tristate "MPC107/824x/85xx/512x/52xx/83xx/86xx"
	depends on PPC
	help
	  If you say yes to this option, support will be included for the
	  built-in I2C interface on the MPC107, Tsi107, MPC512x, MPC52xx,
	  MPC8240, MPC8245, MPC83xx, MPC85xx and MPC8641 family processors.

	  This driver can also be built as a module.  If so, the module
	  will be called i2c-mpc.

config I2C_MT65XX
	tristate "MediaTek I2C adapter"
	depends on ARCH_MEDIATEK || COMPILE_TEST
	help
	  This selects the MediaTek(R) Integrated Inter Circuit bus driver
	  for MT65xx and MT81xx.
	  If you want to use MediaTek(R) I2C interface, say Y or M here.
	  If unsure, say N.

config I2C_MT7621
	tristate "MT7621/MT7628 I2C Controller"
	depends on (RALINK && (SOC_MT7620 || SOC_MT7621)) || ARCH_AIROHA || COMPILE_TEST
	help
	  Say Y here to include support for I2C controller in the
	  MediaTek MT7621/MT7628 SoCs.

config I2C_MV64XXX
	tristate "Marvell mv64xxx I2C Controller"
	depends on PLAT_ORION || ARCH_SUNXI || ARCH_MVEBU || COMPILE_TEST
	help
	  If you say yes to this option, support will be included for the
	  built-in I2C interface on the Marvell 64xxx line of host bridges.
	  This driver is also used for Allwinner SoCs I2C controllers.

	  This driver can also be built as a module.  If so, the module
	  will be called i2c-mv64xxx.

config I2C_MXS
	tristate "Freescale i.MX28 I2C interface"
	depends on SOC_IMX28 || COMPILE_TEST
	select STMP_DEVICE
	help
	  Say Y here if you want to use the I2C bus controller on
	  the Freescale i.MX28 processors.

	  This driver can also be built as a module.  If so, the module
	  will be called i2c-mxs.

config I2C_NOMADIK
	tristate "ST-Ericsson Nomadik/Ux500 I2C Controller"
	depends on ARM_AMBA || COMPILE_TEST
	help
	  If you say yes to this option, support will be included for the
	  I2C interface from ST-Ericsson's Nomadik and Ux500 architectures,
	  as well as the STA2X11 PCIe I/O HUB.

config I2C_NPCM
	tristate "Nuvoton I2C Controller"
	depends on ARCH_NPCM || COMPILE_TEST
	help
	  If you say yes to this option, support will be included for the
	  Nuvoton I2C controller, which is available on the NPCM BMC
	  controllers.
	  Driver can also support slave mode (select I2C_SLAVE).

config I2C_OCORES
	tristate "OpenCores I2C Controller"
	help
	  If you say yes to this option, support will be included for the
	  OpenCores I2C controller. For details see
	  http://www.opencores.org/projects.cgi/web/i2c/overview

	  This driver can also be built as a module.  If so, the module
	  will be called i2c-ocores.

config I2C_OMAP
	tristate "OMAP I2C adapter"
	depends on ARCH_OMAP || ARCH_K3 || COMPILE_TEST
	default MACH_OMAP_OSK
	select MULTIPLEXER
	help
	  If you say yes to this option, support will be included for the
	  I2C interface on the Texas Instruments OMAP1/2 family of processors.
	  Like OMAP1510/1610/1710/5912 and OMAP242x.
	  For details see http://www.ti.com/omap.

config I2C_OWL
	tristate "Actions Semiconductor Owl I2C Controller"
	depends on ARCH_ACTIONS || COMPILE_TEST
	help
	  Say Y here if you want to use the I2C bus controller on
	  the Actions Semiconductor Owl SoC's.

config I2C_PASEMI
	tristate "PA Semi SMBus interface"
	depends on PPC_PASEMI && PCI
	help
	  Supports the PA Semi PWRficient on-chip SMBus interfaces.

config I2C_APPLE
	tristate "Apple SMBus platform driver"
	depends on !I2C_PASEMI
	depends on ARCH_APPLE || COMPILE_TEST
	help
	  Say Y here if you want to use the I2C controller present on Apple
	  Silicon chips such as the M1.

	  This driver can also be built as a module. If so, the module
	  will be called i2c-apple.

config I2C_PCA_PLATFORM
	tristate "PCA9564/PCA9665 as platform device"
	select I2C_ALGOPCA
	help
	  This driver supports a memory mapped Philips PCA9564/PCA9665
	  parallel bus to I2C bus controller.

	  This driver can also be built as a module.  If so, the module
	  will be called i2c-pca-platform.

config I2C_PNX
	tristate "I2C bus support for Philips PNX and NXP LPC targets"
	depends on ARCH_LPC32XX || COMPILE_TEST
	help
	  This driver supports the Philips IP3204 I2C IP block master and/or
	  slave controller

	  This driver can also be built as a module.  If so, the module
	  will be called i2c-pnx.

config I2C_PXA
	tristate "Intel PXA2XX I2C adapter"
	depends on ARCH_PXA || ARCH_MMP || ARCH_MVEBU || (X86_32 && PCI && OF) || COMPILE_TEST
	help
	  If you have devices in the PXA I2C bus, say yes to this option.
	  This driver can also be built as a module.  If so, the module
	  will be called i2c-pxa.

config I2C_PXA_PCI
	def_bool I2C_PXA && X86_32 && PCI && OF

config I2C_PXA_SLAVE
	bool "Intel PXA2XX I2C Slave comms support"
	depends on I2C_PXA && !X86_32
	select I2C_SLAVE
	help
	  Support I2C slave mode communications on the PXA I2C bus.  This
	  is necessary for systems where the PXA may be a target on the
	  I2C bus.

config I2C_QCOM_CCI
	tristate "Qualcomm Camera Control Interface"
	depends on ARCH_QCOM || COMPILE_TEST
	help
	  If you say yes to this option, support will be included for the
	  built-in camera control interface on the Qualcomm SoCs.

	  This driver can also be built as a module.  If so, the module
	  will be called i2c-qcom-cci.

config I2C_QCOM_GENI
	tristate "Qualcomm Technologies Inc.'s GENI based I2C controller"
	depends on ARCH_QCOM || COMPILE_TEST
	depends on QCOM_GENI_SE
	help
	  This driver supports GENI serial engine based I2C controller in
	  master mode on the Qualcomm Technologies Inc.'s SoCs. If you say
	  yes to this option, support will be included for the built-in I2C
	  interface on the Qualcomm Technologies Inc.'s SoCs.

	  This driver can also be built as a module.  If so, the module
	  will be called i2c-qcom-geni.

config I2C_QUP
	tristate "Qualcomm QUP based I2C controller"
	depends on ARCH_QCOM || COMPILE_TEST
	help
	  If you say yes to this option, support will be included for the
	  built-in I2C interface on the Qualcomm SoCs.

	  This driver can also be built as a module.  If so, the module
	  will be called i2c-qup.

config I2C_RIIC
	tristate "Renesas RIIC adapter"
	depends on ARCH_RENESAS || COMPILE_TEST
	help
	  If you say yes to this option, support will be included for the
	  Renesas RIIC I2C interface.

	  This driver can also be built as a module.  If so, the module
	  will be called i2c-riic.

config I2C_RK3X
	tristate "Rockchip RK3xxx I2C adapter"
	depends on OF && COMMON_CLK
	help
	  Say Y here to include support for the I2C adapter in Rockchip RK3xxx
	  SoCs.

	  This driver can also be built as a module. If so, the module will
	  be called i2c-rk3x.

config I2C_RTL9300
	tristate "Realtek RTL9300 I2C controller"
	depends on MACH_REALTEK_RTL || COMPILE_TEST
	help
	  Say Y here to include support for the I2C controller in Realtek
	  RTL9300 SoCs.

	  This driver can also be built as a module. If so, the module will
	  be called i2c-rtl9300.

config I2C_RZV2M
	tristate "Renesas RZ/V2M adapter"
	depends on ARCH_RENESAS || COMPILE_TEST
	help
	  If you say yes to this option, support will be included for the
	  Renesas RZ/V2M I2C interface.

	  This driver can also be built as a module.  If so, the module
	  will be called i2c-rzv2m.

config I2C_S3C2410
	tristate "S3C/Exynos I2C Driver"
	depends on ARCH_EXYNOS || ARCH_S3C64XX || ARCH_S5PV210 || COMPILE_TEST
	help
	  Say Y here to include support for I2C controller in the
	  Samsung SoCs (S3C, S5Pv210, Exynos).

config I2C_SH7760
	tristate "Renesas SH7760 I2C Controller"
	depends on CPU_SUBTYPE_SH7760
	help
	  This driver supports the 2 I2C interfaces on the Renesas SH7760.

	  This driver can also be built as a module.  If so, the module
	  will be called i2c-sh7760.

config I2C_SH_MOBILE
	tristate "SuperH Mobile I2C Controller"
	depends on ARCH_SHMOBILE || ARCH_RENESAS || COMPILE_TEST
	help
	  If you say yes to this option, support will be included for the
	  built-in I2C interface on the Renesas SH-Mobile processor.

	  This driver can also be built as a module.  If so, the module
	  will be called i2c-sh_mobile.

config I2C_SIMTEC
	tristate "Simtec Generic I2C interface"
	select I2C_ALGOBIT
	help
	  If you say yes to this option, support will be included for
	  the Simtec Generic I2C interface. This driver is for the
	  simple I2C bus used on newer Simtec products for general
	  I2C, such as DDC on the Simtec BBD2016A.

	  This driver can also be built as a module. If so, the module
	  will be called i2c-simtec.

config I2C_SPRD
	tristate "Spreadtrum I2C interface"
	depends on I2C=y && (ARCH_SPRD || COMPILE_TEST)
	depends on COMMON_CLK
	help
	  If you say yes to this option, support will be included for the
	  Spreadtrum I2C interface.

config I2C_ST
	tristate "STMicroelectronics SSC I2C support"
	depends on ARCH_STI || COMPILE_TEST
	help
	  Enable this option to add support for STMicroelectronics SoCs
	  hardware SSC (Synchronous Serial Controller) as an I2C controller.

	  This driver can also be built as module. If so, the module
	  will be called i2c-st.

config I2C_STM32F4
	tristate "STMicroelectronics STM32F4 I2C support"
	depends on ARCH_STM32 || COMPILE_TEST
	help
	  Enable this option to add support for STM32 I2C controller embedded
	  in STM32F4 SoCs.

	  This driver can also be built as module. If so, the module
	  will be called i2c-stm32f4.

config I2C_STM32F7
	tristate "STMicroelectronics STM32F7 I2C support"
	depends on ARCH_STM32 || COMPILE_TEST
	select I2C_SLAVE
	select I2C_SMBUS
	help
	  Enable this option to add support for STM32 I2C controller embedded
	  in STM32F7 SoCs.

	  This driver can also be built as module. If so, the module
	  will be called i2c-stm32f7.

config I2C_SUN6I_P2WI
	tristate "Allwinner sun6i internal P2WI controller"
	depends on RESET_CONTROLLER
	depends on MACH_SUN6I || COMPILE_TEST
	help
	  If you say yes to this option, support will be included for the
	  P2WI (Push/Pull 2 Wire Interface) controller embedded in some sunxi
	  SOCs.
	  The P2WI looks like an SMBus controller (which supports only byte
	  accesses), except that it only supports one slave device.
	  This interface is used to connect to specific PMIC devices (like the
	  AXP221).

config I2C_SYNQUACER
	tristate "Socionext SynQuacer I2C controller"
	depends on ARCH_SYNQUACER || COMPILE_TEST
	help
	  Say Y here to include support for the I2C controller used in some
	  Fujitsu and Socionext SoCs.

	  This driver can also be built as a module. If so, the module
	  will be called i2c-synquacer.

config I2C_TEGRA
	tristate "NVIDIA Tegra internal I2C controller"
	depends on ARCH_TEGRA || (COMPILE_TEST && (ARC || ARM || ARM64 || M68K || RISCV || SUPERH || SPARC))
	# COMPILE_TEST needs architectures with readsX()/writesX() primitives
	help
	  If you say yes to this option, support will be included for the
	  I2C controller embedded in NVIDIA Tegra SOCs

config I2C_TEGRA_BPMP
	tristate "NVIDIA Tegra BPMP I2C controller"
	depends on TEGRA_BPMP || COMPILE_TEST
	default y if TEGRA_BPMP
	help
	  If you say yes to this option, support will be included for the I2C
	  controller embedded in NVIDIA Tegra SoCs accessed via the BPMP.

	  This I2C driver is a 'virtual' I2C driver. The real driver is part
	  of the BPMP firmware, and this driver merely communicates with that
	  real driver.

config I2C_UNIPHIER
	tristate "UniPhier FIFO-less I2C controller"
	depends on ARCH_UNIPHIER || COMPILE_TEST
	help
	  If you say yes to this option, support will be included for
	  the UniPhier FIFO-less I2C interface embedded in PH1-LD4, PH1-sLD8,
	  or older UniPhier SoCs.

config I2C_UNIPHIER_F
	tristate "UniPhier FIFO-builtin I2C controller"
	depends on ARCH_UNIPHIER || COMPILE_TEST
	help
	  If you say yes to this option, support will be included for
	  the UniPhier FIFO-builtin I2C interface embedded in PH1-Pro4,
	  PH1-Pro5, or newer UniPhier SoCs.

config I2C_VERSATILE
	tristate "ARM Versatile/Realview I2C bus support"
	depends on ARCH_MPS2 || ARCH_VERSATILE || ARCH_REALVIEW || ARCH_VEXPRESS || COMPILE_TEST
	select I2C_ALGOBIT
	help
	  Say yes if you want to support the I2C serial bus on ARMs Versatile
	  range of platforms.

	  This driver can also be built as a module.  If so, the module
	  will be called i2c-versatile.

config I2C_WMT
	tristate "Wondermedia WM8xxx SoC I2C bus support"
	depends on ARCH_VT8500 || COMPILE_TEST
	help
	  Say yes if you want to support the I2C bus on Wondermedia 8xxx-series
	  SoCs.

	  This driver can also be built as a module. If so, the module will be
	  called i2c-wmt.

config I2C_OCTEON
	tristate "Cavium OCTEON I2C bus support"
	depends on CAVIUM_OCTEON_SOC
	help
	  Say yes if you want to support the I2C serial bus on Cavium
	  OCTEON SOC.

	  This driver can also be built as a module.  If so, the module
	  will be called i2c-octeon.

config I2C_THUNDERX
	tristate "Cavium ThunderX I2C bus support"
	depends on 64BIT && PCI && (ARM64 || COMPILE_TEST)
	select I2C_SMBUS
	help
	  Say yes if you want to support the I2C serial bus on Cavium
	  ThunderX SOC.

	  This driver can also be built as a module.  If so, the module
	  will be called i2c-thunderx.

config I2C_XILINX
	tristate "Xilinx I2C Controller"
	depends on HAS_IOMEM
	help
	  If you say yes to this option, support will be included for the
	  Xilinx I2C controller.

	  This driver can also be built as a module.  If so, the module
	  will be called xilinx_i2c.

config I2C_XLP9XX
	tristate "Cavium ThunderX2 I2C support"
	depends on ARCH_THUNDER2 || COMPILE_TEST
	help
	  This driver enables support for the on-chip I2C interface of
	  the Cavium ThunderX2 processors. (Originally on Netlogic XLP SoCs.)

	  This driver can also be built as a module.  If so, the module will
	  be called i2c-xlp9xx.

config I2C_RCAR
	tristate "Renesas R-Car I2C Controller"
	depends on ARCH_RENESAS || COMPILE_TEST
	select I2C_SLAVE
	select I2C_SMBUS
	select RESET_CONTROLLER if ARCH_RCAR_GEN3 || ARCH_RCAR_GEN4
	help
	  If you say yes to this option, support will be included for the
	  R-Car I2C controller.

	  This driver can also be built as a module.  If so, the module
	  will be called i2c-rcar.

comment "External I2C/SMBus adapter drivers"

config I2C_DIOLAN_U2C
	tristate "Diolan U2C-12 USB adapter"
	depends on USB
	help
	  If you say yes to this option, support will be included for Diolan
	  U2C-12, a USB to I2C interface.

	  This driver can also be built as a module.  If so, the module
	  will be called i2c-diolan-u2c.

config I2C_DLN2
	tristate "Diolan DLN-2 USB I2C adapter"
	depends on MFD_DLN2
	help
	 If you say yes to this option, support will be included for Diolan
	 DLN2, a USB to I2C interface.

	 This driver can also be built as a module.  If so, the module
	 will be called i2c-dln2.

config I2C_LJCA
	tristate "I2C functionality of Intel La Jolla Cove Adapter"
	depends on USB_LJCA
	default USB_LJCA
	help
	  If you say yes to this option, I2C functionality support of Intel
	  La Jolla Cove Adapter (LJCA) will be included.

	  This driver can also be built as a module.  If so, the module
	  will be called i2c-ljca.

<<<<<<< HEAD
config I2C_NCT6694
	tristate "Nuvoton NCT6694 I2C adapter support"
	depends on MFD_NCT6694
	help
	  If you say yes to this option, support will be included for Nuvoton
	  NCT6694, a USB to I2C interface.

	  This driver can also be built as a module. If so, the module will
	  be called i2c-nct6694.
=======
config I2C_USBIO
	tristate "Intel USBIO I2C Adapter support"
	depends on USB_USBIO
	default USB_USBIO
	help
	  Select this option to enable I2C driver for the INTEL
	  USBIO driver stack.

	  This driver can also be built as a module.  If so, the module
	  will be called i2c_usbio.
>>>>>>> e40b984b

config I2C_CP2615
	tristate "Silicon Labs CP2615 USB sound card and I2C adapter"
	depends on USB
	help
	  If you say yes to this option, support will be included for Silicon
	  Labs CP2615's I2C interface.

	  This driver can also be built as a module.  If so, the module
	  will be called i2c-cp2615.

config I2C_PARPORT
	tristate "Parallel port adapter"
	depends on PARPORT
	select I2C_ALGOBIT
	select I2C_SMBUS
	help
	  This supports parallel port I2C adapters such as the ones made by
	  Philips or Velleman, Analog Devices evaluation boards, and more.
	  Basically any adapter using the parallel port as an I2C bus with
	  no extra chipset is supported by this driver, or could be. Please
	  read the file Documentation/i2c/busses/i2c-parport.rst for details.

	  This support is also available as a module.  If so, the module
	  will be called i2c-parport.

config I2C_PCI1XXXX
	tristate "PCI1XXXX I2C Host Adapter"
	depends on PCI
	help
	  If you say yes to this option, support will be included for
	  Microchip PCI1XXXX's I2C interface.

	  This driver can also be built as a module. If so, the module will
	  be called i2c-mchp-pci1xxxx.

config I2C_ROBOTFUZZ_OSIF
	tristate "RobotFuzz Open Source InterFace USB adapter"
	depends on USB
	help
	  If you say yes to this option, support will be included for the
	  RobotFuzz Open Source InterFace USB to I2C interface.

	  This driver can also be built as a module.  If so, the module
	  will be called i2c-osif.

config I2C_TAOS_EVM
	tristate "TAOS evaluation module"
	depends on TTY
	select SERIO
	select SERIO_SERPORT
	help
	  This supports TAOS evaluation modules on serial port. In order to
	  use this driver, you will need the inputattach tool, which is part
	  of the input-utils package.

	  If unsure, say N.

	  This support is also available as a module.  If so, the module
	  will be called i2c-taos-evm.

config I2C_TINY_USB
	tristate "Tiny-USB adapter"
	depends on USB
	help
	  If you say yes to this option, support will be included for the
	  i2c-tiny-usb, a simple do-it-yourself USB to I2C interface. See
	  http://www.harbaum.org/till/i2c_tiny_usb for hardware details.

	  This driver can also be built as a module.  If so, the module
	  will be called i2c-tiny-usb.

config I2C_VIPERBOARD
	tristate "Viperboard I2C master support"
	depends on MFD_VIPERBOARD && USB
	help
	  Say yes here to access the I2C part of the Nano River
	  Technologies Viperboard as I2C master.
	  See viperboard API specification and Nano
	  River Tech's viperboard.h for detailed meaning
	  of the module parameters.

comment "Other I2C/SMBus bus drivers"

config I2C_ACORN
	tristate "Acorn IOC/IOMD I2C bus support"
	depends on ARCH_ACORN
	default y
	select I2C_ALGOBIT
	help
	  Say yes if you want to support the I2C bus on Acorn platforms.

	  If you don't know, say Y.

config I2C_ELEKTOR
	tristate "Elektor ISA card"
	depends on ISA && HAS_IOPORT_MAP && BROKEN_ON_SMP
	select I2C_ALGOPCF
	help
	  This supports the PCF8584 ISA bus I2C adapter.  Say Y if you own
	  such an adapter.

	  This support is also available as a module.  If so, the module
	  will be called i2c-elektor.

config I2C_ICY
	tristate "ICY Zorro card"
	depends on ZORRO
	select I2C_ALGOPCF
	help
	  This supports the PCF8584 Zorro bus I2C adapter, known as ICY.
	  Say Y if you own such an adapter.

	  This support is also available as a module.  If so, the module
	  will be called i2c-icy.

	  If you have a 2019 edition board with an LTC2990 sensor at address
	  0x4c, loading the module 'ltc2990' is sufficient to enable it.

config I2C_MLXCPLD
	tristate "Mellanox I2C driver"
	depends on X86_64 || (ARM64 && ACPI) || COMPILE_TEST
	depends on HAS_IOPORT
	help
	  This exposes the Mellanox platform I2C busses to the linux I2C layer
	  for X86 and ARM64/ACPI based systems.
	  Controller is implemented as CPLD logic.

	  This driver can also be built as a module. If so, the module will be
	  called as i2c-mlxcpld.

config I2C_PCA_ISA
	tristate "PCA9564/PCA9665 on an ISA bus"
	depends on ISA
	select I2C_ALGOPCA
	help
	  This driver supports ISA boards using the Philips PCA9564/PCA9665
	  parallel bus to I2C bus controller.

	  This driver can also be built as a module.  If so, the module
	  will be called i2c-pca-isa.

	  This device is almost undetectable and using this driver on a
	  system which doesn't have this device will result in long
	  delays when I2C/SMBus chip drivers are loaded (e.g. at boot
	  time).  If unsure, say N.

config I2C_SIBYTE
	tristate "SiByte SMBus interface"
	depends on SIBYTE_SB1xxx_SOC
	help
	  Supports the SiByte SOC on-chip I2C interfaces (2 channels).

config I2C_CROS_EC_TUNNEL
	tristate "ChromeOS EC tunnel I2C bus"
	depends on CROS_EC
	help
	  If you say yes here you get an I2C bus that will tunnel i2c commands
	  through to the other side of the ChromeOS EC to the i2c bus
	  connected there. This will work whatever the interface used to
	  talk to the EC (SPI, I2C or LPC).

config I2C_XGENE_SLIMPRO
	tristate "APM X-Gene SoC I2C SLIMpro devices support"
	depends on ARCH_XGENE && MAILBOX
	help
	  Enable I2C bus access using the APM X-Gene SoC SLIMpro
	  co-processor. The I2C device access the I2C bus via the X-Gene
	  to SLIMpro (On chip coprocessor) mailbox mechanism.
	  If unsure, say N.

config SCx200_ACB
	tristate "Geode ACCESS.bus support"
	depends on X86_32 && PCI && HAS_IOPORT
	help
	  Enable the use of the ACCESS.bus controllers on the Geode SCx200 and
	  SC1100 processors and the CS5535 and CS5536 Geode companion devices.

	  If you don't know what to do here, say N.

	  This support is also available as a module.  If so, the module
	  will be called scx200_acb.

config I2C_OPAL
	tristate "IBM OPAL I2C driver"
	depends on PPC_POWERNV
	default y
	help
	  This exposes the PowerNV platform i2c busses to the linux i2c layer,
	  the driver is based on the OPAL interfaces.

	  This driver can also be built as a module. If so, the module will be
	  called as i2c-opal.

config I2C_FSI
	tristate "FSI I2C driver"
	depends on FSI
	help
	  Driver for FSI bus attached I2C masters. These are I2C masters that
	  are connected to the system over an FSI bus, instead of the more
	  common PCI or MMIO interface.

	  This driver can also be built as a module. If so, the module will be
	  called as i2c-fsi.

config I2C_VIRTIO
        tristate "Virtio I2C Adapter"
        select VIRTIO
        help
          If you say yes to this option, support will be included for the virtio
          I2C adapter driver. The hardware can be emulated by any device model
          software according to the virtio protocol.

          This driver can also be built as a module. If so, the module
          will be called i2c-virtio.

endmenu<|MERGE_RESOLUTION|>--- conflicted
+++ resolved
@@ -1358,7 +1358,6 @@
 	  This driver can also be built as a module.  If so, the module
 	  will be called i2c-ljca.
 
-<<<<<<< HEAD
 config I2C_NCT6694
 	tristate "Nuvoton NCT6694 I2C adapter support"
 	depends on MFD_NCT6694
@@ -1368,7 +1367,7 @@
 
 	  This driver can also be built as a module. If so, the module will
 	  be called i2c-nct6694.
-=======
+
 config I2C_USBIO
 	tristate "Intel USBIO I2C Adapter support"
 	depends on USB_USBIO
@@ -1379,7 +1378,6 @@
 
 	  This driver can also be built as a module.  If so, the module
 	  will be called i2c_usbio.
->>>>>>> e40b984b
 
 config I2C_CP2615
 	tristate "Silicon Labs CP2615 USB sound card and I2C adapter"
