--- conflicted
+++ resolved
@@ -4256,11 +4256,7 @@
 }
 EXPORT_SYMBOL(start_creating_path);
 
-<<<<<<< HEAD
-void end_creating_path(struct path *path, struct dentry *dentry)
-=======
-void done_path_create(const struct path *path, struct dentry *dentry)
->>>>>>> 2f7d98f1
+void end_creating_path(const struct path *path, struct dentry *dentry)
 {
 	if (!IS_ERR(dentry))
 		dput(dentry);
