--- conflicted
+++ resolved
@@ -18,18 +18,12 @@
 
 #ifdef CONFIG_SND_HDA_I915
 int hda_display_power(bool enable);
-<<<<<<< HEAD
-=======
 void haswell_set_bclk(struct azx *chip);
->>>>>>> b6603fe5
 int hda_i915_init(void);
 int hda_i915_exit(void);
 #else
 static inline int hda_display_power(bool enable) { return 0; }
-<<<<<<< HEAD
-=======
 static inline void haswell_set_bclk(struct azx *chip) { return; }
->>>>>>> b6603fe5
 static inline int hda_i915_init(void)
 {
 	return -ENODEV;
