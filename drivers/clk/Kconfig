--- conflicted
+++ resolved
@@ -42,7 +42,13 @@
 	---help---
 	  This driver supports Maxim 77686 crystal oscillator clock. 
 
-<<<<<<< HEAD
+config COMMON_CLK_MAX77802
+	tristate "Clock driver for Maxim 77802 PMIC"
+	depends on MFD_MAX77686
+	select COMMON_CLK_MAX_GEN
+	---help---
+	  This driver supports Maxim 77802 crystal oscillator clock.
+
 config COMMON_CLK_RK808
 	tristate "Clock driver for RK808"
 	depends on MFD_RK808
@@ -51,14 +57,6 @@
 	  multi-function devices have two fixed-rate oscillators,
 	  clocked at 32KHz each. Clkout1 is always on, Clkout2 can off
 	  by control register.
-=======
-config COMMON_CLK_MAX77802
-	tristate "Clock driver for Maxim 77802 PMIC"
-	depends on MFD_MAX77686
-	select COMMON_CLK_MAX_GEN
-	---help---
-	  This driver supports Maxim 77802 crystal oscillator clock.
->>>>>>> 98d147f5
 
 config COMMON_CLK_SI5351
 	tristate "Clock driver for SiLabs 5351A/B/C"
