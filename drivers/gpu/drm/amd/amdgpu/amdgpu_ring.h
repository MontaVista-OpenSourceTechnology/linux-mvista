/*
 * Copyright 2016 Advanced Micro Devices, Inc.
 *
 * Permission is hereby granted, free of charge, to any person obtaining a
 * copy of this software and associated documentation files (the "Software"),
 * to deal in the Software without restriction, including without limitation
 * the rights to use, copy, modify, merge, publish, distribute, sublicense,
 * and/or sell copies of the Software, and to permit persons to whom the
 * Software is furnished to do so, subject to the following conditions:
 *
 * The above copyright notice and this permission notice shall be included in
 * all copies or substantial portions of the Software.
 *
 * THE SOFTWARE IS PROVIDED "AS IS", WITHOUT WARRANTY OF ANY KIND, EXPRESS OR
 * IMPLIED, INCLUDING BUT NOT LIMITED TO THE WARRANTIES OF MERCHANTABILITY,
 * FITNESS FOR A PARTICULAR PURPOSE AND NONINFRINGEMENT.  IN NO EVENT SHALL
 * THE COPYRIGHT HOLDER(S) OR AUTHOR(S) BE LIABLE FOR ANY CLAIM, DAMAGES OR
 * OTHER LIABILITY, WHETHER IN AN ACTION OF CONTRACT, TORT OR OTHERWISE,
 * ARISING FROM, OUT OF OR IN CONNECTION WITH THE SOFTWARE OR THE USE OR
 * OTHER DEALINGS IN THE SOFTWARE.
 *
 * Authors: Christian König
 */
#ifndef __AMDGPU_RING_H__
#define __AMDGPU_RING_H__

#include <drm/amdgpu_drm.h>
#include <drm/gpu_scheduler.h>
#include <drm/drm_print.h>
#include <drm/drm_suballoc.h>

struct amdgpu_device;
struct amdgpu_ring;
struct amdgpu_ib;
struct amdgpu_cs_parser;
struct amdgpu_job;
struct amdgpu_vm;

/* max number of rings */
#define AMDGPU_MAX_RINGS		149
#define AMDGPU_MAX_HWIP_RINGS		64
#define AMDGPU_MAX_GFX_RINGS		2
#define AMDGPU_MAX_SW_GFX_RINGS         2
#define AMDGPU_MAX_COMPUTE_RINGS	8
#define AMDGPU_MAX_VCE_RINGS		3
#define AMDGPU_MAX_UVD_ENC_RINGS	2
#define AMDGPU_MAX_VPE_RINGS		2

enum amdgpu_ring_priority_level {
	AMDGPU_RING_PRIO_0,
	AMDGPU_RING_PRIO_1,
	AMDGPU_RING_PRIO_DEFAULT = 1,
	AMDGPU_RING_PRIO_2,
	AMDGPU_RING_PRIO_MAX
};

/* some special values for the owner field */
#define AMDGPU_FENCE_OWNER_UNDEFINED	((void *)0ul)
#define AMDGPU_FENCE_OWNER_VM		((void *)1ul)
#define AMDGPU_FENCE_OWNER_KFD		((void *)2ul)

#define AMDGPU_FENCE_FLAG_64BIT         (1 << 0)
#define AMDGPU_FENCE_FLAG_INT           (1 << 1)
#define AMDGPU_FENCE_FLAG_TC_WB_ONLY    (1 << 2)
#define AMDGPU_FENCE_FLAG_EXEC          (1 << 3)

#define to_amdgpu_ring(s) container_of((s), struct amdgpu_ring, sched)

#define AMDGPU_IB_POOL_SIZE	(1024 * 1024)

enum amdgpu_ring_type {
	AMDGPU_RING_TYPE_GFX		= AMDGPU_HW_IP_GFX,
	AMDGPU_RING_TYPE_COMPUTE	= AMDGPU_HW_IP_COMPUTE,
	AMDGPU_RING_TYPE_SDMA		= AMDGPU_HW_IP_DMA,
	AMDGPU_RING_TYPE_UVD		= AMDGPU_HW_IP_UVD,
	AMDGPU_RING_TYPE_VCE		= AMDGPU_HW_IP_VCE,
	AMDGPU_RING_TYPE_UVD_ENC	= AMDGPU_HW_IP_UVD_ENC,
	AMDGPU_RING_TYPE_VCN_DEC	= AMDGPU_HW_IP_VCN_DEC,
	AMDGPU_RING_TYPE_VCN_ENC	= AMDGPU_HW_IP_VCN_ENC,
	AMDGPU_RING_TYPE_VCN_JPEG	= AMDGPU_HW_IP_VCN_JPEG,
	AMDGPU_RING_TYPE_VPE		= AMDGPU_HW_IP_VPE,
	AMDGPU_RING_TYPE_KIQ,
	AMDGPU_RING_TYPE_MES,
	AMDGPU_RING_TYPE_UMSCH_MM,
	AMDGPU_RING_TYPE_CPER,
};

enum amdgpu_ib_pool_type {
	/* Normal submissions to the top of the pipeline. */
	AMDGPU_IB_POOL_DELAYED,
	/* Immediate submissions to the bottom of the pipeline. */
	AMDGPU_IB_POOL_IMMEDIATE,
	/* Direct submission to the ring buffer during init and reset. */
	AMDGPU_IB_POOL_DIRECT,

	AMDGPU_IB_POOL_MAX
};

struct amdgpu_ib {
	struct drm_suballoc		*sa_bo;
	uint32_t			length_dw;
	uint64_t			gpu_addr;
	uint32_t			*ptr;
	uint32_t			flags;
};

struct amdgpu_sched {
	u32				num_scheds;
	struct drm_gpu_scheduler	*sched[AMDGPU_MAX_HWIP_RINGS];
};

/*
 * Fences.
 */
struct amdgpu_fence_driver {
	uint64_t			gpu_addr;
	volatile uint32_t		*cpu_addr;
	/* sync_seq is protected by ring emission lock */
	uint32_t			sync_seq;
	atomic_t			last_seq;
	u64				signalled_wptr;
	bool				initialized;
	struct amdgpu_irq_src		*irq_src;
	unsigned			irq_type;
	struct timer_list		fallback_timer;
	unsigned			num_fences_mask;
	spinlock_t			lock;
	struct dma_fence		**fences;
};

/*
 * Fences mark an event in the GPUs pipeline and are used
 * for GPU/CPU synchronization.  When the fence is written,
 * it is expected that all buffers associated with that fence
 * are no longer in use by the associated ring on the GPU and
 * that the relevant GPU caches have been flushed.
 */

struct amdgpu_fence {
	struct dma_fence base;

	/* RB, DMA, etc. */
	struct amdgpu_ring		*ring;
	ktime_t				start_timestamp;
<<<<<<< HEAD
=======

	/* wptr for the fence for resets */
	u64				wptr;
	/* fence context for resets */
	u64				context;
	uint32_t			seq;
>>>>>>> 711fa266
};

extern const struct drm_sched_backend_ops amdgpu_sched_ops;

void amdgpu_fence_driver_clear_job_fences(struct amdgpu_ring *ring);
void amdgpu_fence_driver_set_error(struct amdgpu_ring *ring, int error);
void amdgpu_fence_driver_force_completion(struct amdgpu_ring *ring);
void amdgpu_fence_driver_guilty_force_completion(struct amdgpu_fence *fence);
void amdgpu_fence_save_wptr(struct dma_fence *fence);

int amdgpu_fence_driver_init_ring(struct amdgpu_ring *ring);
int amdgpu_fence_driver_start_ring(struct amdgpu_ring *ring,
				   struct amdgpu_irq_src *irq_src,
				   unsigned irq_type);
void amdgpu_fence_driver_hw_init(struct amdgpu_device *adev);
void amdgpu_fence_driver_hw_fini(struct amdgpu_device *adev);
int amdgpu_fence_driver_sw_init(struct amdgpu_device *adev);
void amdgpu_fence_driver_sw_fini(struct amdgpu_device *adev);
int amdgpu_fence_emit(struct amdgpu_ring *ring, struct dma_fence **f,
		      struct amdgpu_fence *af, unsigned int flags);
int amdgpu_fence_emit_polling(struct amdgpu_ring *ring, uint32_t *s,
			      uint32_t timeout);
bool amdgpu_fence_process(struct amdgpu_ring *ring);
int amdgpu_fence_wait_empty(struct amdgpu_ring *ring);
signed long amdgpu_fence_wait_polling(struct amdgpu_ring *ring,
				      uint32_t wait_seq,
				      signed long timeout);
unsigned amdgpu_fence_count_emitted(struct amdgpu_ring *ring);

void amdgpu_fence_driver_isr_toggle(struct amdgpu_device *adev, bool stop);

u64 amdgpu_fence_last_unsignaled_time_us(struct amdgpu_ring *ring);
void amdgpu_fence_update_start_timestamp(struct amdgpu_ring *ring, uint32_t seq,
					 ktime_t timestamp);

/*
 * Rings.
 */

/* provided by hw blocks that expose a ring buffer for commands */
struct amdgpu_ring_funcs {
	/**
	 * @type:
	 *
	 * GFX, Compute, SDMA, UVD, VCE, VCN, VPE, KIQ, MES, UMSCH, and CPER
	 * use ring buffers. The type field just identifies which component the
	 * ring buffer is associated with.
	 */
	enum amdgpu_ring_type	type;
	uint32_t		align_mask;

	/**
	 * @nop:
	 *
	 * Every block in the amdgpu has no-op instructions (e.g., GFX 10
	 * uses PACKET3(PACKET3_NOP, 0x3FFF), VCN 5 uses VCN_ENC_CMD_NO_OP,
	 * etc). This field receives the specific no-op for the component
	 * that initializes the ring.
	 */
	u32			nop;
	bool			support_64bit_ptrs;
	bool			no_user_fence;
	bool			secure_submission_supported;
	unsigned		extra_dw;

	/* ring read/write ptr handling */
	u64 (*get_rptr)(struct amdgpu_ring *ring);
	u64 (*get_wptr)(struct amdgpu_ring *ring);
	void (*set_wptr)(struct amdgpu_ring *ring);
	/* validating and patching of IBs */
	int (*parse_cs)(struct amdgpu_cs_parser *p,
			struct amdgpu_job *job,
			struct amdgpu_ib *ib);
	int (*patch_cs_in_place)(struct amdgpu_cs_parser *p,
				 struct amdgpu_job *job,
				 struct amdgpu_ib *ib);
	/* constants to calculate how many DW are needed for an emit */
	unsigned emit_frame_size;
	unsigned emit_ib_size;
	/* command emit functions */
	void (*emit_ib)(struct amdgpu_ring *ring,
			struct amdgpu_job *job,
			struct amdgpu_ib *ib,
			uint32_t flags);
	void (*emit_fence)(struct amdgpu_ring *ring, uint64_t addr,
			   uint64_t seq, unsigned flags);
	void (*emit_pipeline_sync)(struct amdgpu_ring *ring);
	void (*emit_vm_flush)(struct amdgpu_ring *ring, unsigned vmid,
			      uint64_t pd_addr);
	void (*emit_hdp_flush)(struct amdgpu_ring *ring);
	void (*emit_gds_switch)(struct amdgpu_ring *ring, uint32_t vmid,
				uint32_t gds_base, uint32_t gds_size,
				uint32_t gws_base, uint32_t gws_size,
				uint32_t oa_base, uint32_t oa_size);
	/* testing functions */
	int (*test_ring)(struct amdgpu_ring *ring);
	int (*test_ib)(struct amdgpu_ring *ring, long timeout);
	/* insert NOP packets */
	void (*insert_nop)(struct amdgpu_ring *ring, uint32_t count);
	void (*insert_start)(struct amdgpu_ring *ring);
	void (*insert_end)(struct amdgpu_ring *ring);
	/* pad the indirect buffer to the necessary number of dw */
	void (*pad_ib)(struct amdgpu_ring *ring, struct amdgpu_ib *ib);
	unsigned (*init_cond_exec)(struct amdgpu_ring *ring, uint64_t addr);
	/* note usage for clock and power gating */
	void (*begin_use)(struct amdgpu_ring *ring);
	void (*end_use)(struct amdgpu_ring *ring);
	void (*emit_switch_buffer) (struct amdgpu_ring *ring);
	void (*emit_cntxcntl) (struct amdgpu_ring *ring, uint32_t flags);
	void (*emit_gfx_shadow)(struct amdgpu_ring *ring, u64 shadow_va, u64 csa_va,
				u64 gds_va, bool init_shadow, int vmid);
	void (*emit_rreg)(struct amdgpu_ring *ring, uint32_t reg,
			  uint32_t reg_val_offs);
	void (*emit_wreg)(struct amdgpu_ring *ring, uint32_t reg, uint32_t val);
	void (*emit_reg_wait)(struct amdgpu_ring *ring, uint32_t reg,
			      uint32_t val, uint32_t mask);
	void (*emit_reg_write_reg_wait)(struct amdgpu_ring *ring,
					uint32_t reg0, uint32_t reg1,
					uint32_t ref, uint32_t mask);
	void (*emit_frame_cntl)(struct amdgpu_ring *ring, bool start,
				bool secure);
	/* Try to soft recover the ring to make the fence signal */
	void (*soft_recovery)(struct amdgpu_ring *ring, unsigned vmid);
	int (*preempt_ib)(struct amdgpu_ring *ring);
	void (*emit_mem_sync)(struct amdgpu_ring *ring);
	void (*emit_wave_limit)(struct amdgpu_ring *ring, bool enable);
	void (*patch_cntl)(struct amdgpu_ring *ring, unsigned offset);
	void (*patch_ce)(struct amdgpu_ring *ring, unsigned offset);
	void (*patch_de)(struct amdgpu_ring *ring, unsigned offset);
	int (*reset)(struct amdgpu_ring *ring, unsigned int vmid,
		     struct amdgpu_fence *timedout_fence);
	void (*emit_cleaner_shader)(struct amdgpu_ring *ring);
};

/**
 * amdgpu_ring - Holds ring information
 */
struct amdgpu_ring {
	struct amdgpu_device		*adev;
	const struct amdgpu_ring_funcs	*funcs;
	struct amdgpu_fence_driver	fence_drv;
	struct drm_gpu_scheduler	sched;

	struct amdgpu_bo	*ring_obj;
	uint32_t		*ring;
	/* backups for resets */
	uint32_t		*ring_backup;
	unsigned int		ring_backup_entries_to_copy;
	unsigned		rptr_offs;
	u64			rptr_gpu_addr;
	volatile u32		*rptr_cpu_addr;

	/**
	 * @wptr:
	 *
	 * This is part of the Ring buffer implementation and represents the
	 * write pointer. The wptr determines where the host has written.
	 */
	u64			wptr;

	/**
	 * @wptr_old:
	 *
	 * Before update wptr with the new value, usually the old value is
	 * stored in the wptr_old.
	 */
	u64			wptr_old;
	unsigned		ring_size;

	/**
	 * @max_dw:
	 *
	 * Maximum number of DWords for ring allocation. This information is
	 * provided at the ring initialization time, and each IP block can
	 * specify a specific value. Check places that invoke
	 * amdgpu_ring_init() to see the maximum size per block.
	 */
	unsigned		max_dw;

	/**
	 * @count_dw:
	 *
	 * This value starts with the maximum amount of DWords supported by the
	 * ring. This value is updated based on the ring manipulation.
	 */
	int			count_dw;
	uint64_t		gpu_addr;

	/**
	 * @ptr_mask:
	 *
	 * Some IPs provide support for 64-bit pointers and others for 32-bit
	 * only; this behavior is component-specific and defined by the field
	 * support_64bit_ptr. If the IP block supports 64-bits, the mask
	 * 0xffffffffffffffff is set; otherwise, this value assumes buf_mask.
	 * Notice that this field is used to keep wptr under a valid range.
	 */
	uint64_t		ptr_mask;

	/**
	 * @buf_mask:
	 *
	 * Buffer mask is a value used to keep wptr count under its
	 * thresholding. Buffer mask initialized during the ring buffer
	 * initialization time, and it is defined as (ring_size / 4) -1.
	 */
	uint32_t		buf_mask;
	u32			idx;
	u32			xcc_id;
	u32			xcp_id;
	u32			me;
	u32			pipe;
	u32			queue;
	struct amdgpu_bo	*mqd_obj;
	uint64_t                mqd_gpu_addr;
	void                    *mqd_ptr;
	unsigned                mqd_size;
	uint64_t                eop_gpu_addr;
	u32			doorbell_index;
	bool			use_doorbell;
	bool			use_pollmem;
	unsigned		wptr_offs;
	u64			wptr_gpu_addr;

	/**
	 * @wptr_cpu_addr:
	 *
	 * This is the CPU address pointer in the writeback slot. This is used
	 * to commit changes to the GPU.
	 */
	volatile u32		*wptr_cpu_addr;
	unsigned		fence_offs;
	u64			fence_gpu_addr;
	volatile u32		*fence_cpu_addr;
	uint64_t		current_ctx;
	char			name[16];
	u32                     trail_seq;
	unsigned		trail_fence_offs;
	u64			trail_fence_gpu_addr;
	volatile u32		*trail_fence_cpu_addr;
	unsigned		cond_exe_offs;
	u64			cond_exe_gpu_addr;
	volatile u32		*cond_exe_cpu_addr;
	unsigned int		set_q_mode_offs;
	u32			*set_q_mode_ptr;
	u64			set_q_mode_token;
	unsigned		vm_hub;
	unsigned		vm_inv_eng;
	struct dma_fence	*vmid_wait;
	bool			has_compute_vm_bug;
	bool			no_scheduler;
	bool			no_user_submission;
	int			hw_prio;
	unsigned 		num_hw_submission;
	atomic_t		*sched_score;

	bool            is_sw_ring;
	unsigned int    entry_index;
	/* store the cached rptr to restore after reset */
	uint64_t cached_rptr;
};

#define amdgpu_ring_parse_cs(r, p, job, ib) ((r)->funcs->parse_cs((p), (job), (ib)))
#define amdgpu_ring_patch_cs_in_place(r, p, job, ib) ((r)->funcs->patch_cs_in_place((p), (job), (ib)))
#define amdgpu_ring_test_ring(r) (r)->funcs->test_ring((r))
#define amdgpu_ring_test_ib(r, t) ((r)->funcs->test_ib ? (r)->funcs->test_ib((r), (t)) : 0)
#define amdgpu_ring_get_rptr(r) (r)->funcs->get_rptr((r))
#define amdgpu_ring_get_wptr(r) (r)->funcs->get_wptr((r))
#define amdgpu_ring_set_wptr(r) (r)->funcs->set_wptr((r))
#define amdgpu_ring_emit_ib(r, job, ib, flags) ((r)->funcs->emit_ib((r), (job), (ib), (flags)))
#define amdgpu_ring_emit_pipeline_sync(r) (r)->funcs->emit_pipeline_sync((r))
#define amdgpu_ring_emit_vm_flush(r, vmid, addr) (r)->funcs->emit_vm_flush((r), (vmid), (addr))
#define amdgpu_ring_emit_fence(r, addr, seq, flags) (r)->funcs->emit_fence((r), (addr), (seq), (flags))
#define amdgpu_ring_emit_gds_switch(r, v, db, ds, wb, ws, ab, as) (r)->funcs->emit_gds_switch((r), (v), (db), (ds), (wb), (ws), (ab), (as))
#define amdgpu_ring_emit_hdp_flush(r) (r)->funcs->emit_hdp_flush((r))
#define amdgpu_ring_emit_switch_buffer(r) (r)->funcs->emit_switch_buffer((r))
#define amdgpu_ring_emit_cntxcntl(r, d) (r)->funcs->emit_cntxcntl((r), (d))
#define amdgpu_ring_emit_gfx_shadow(r, s, c, g, i, v) ((r)->funcs->emit_gfx_shadow((r), (s), (c), (g), (i), (v)))
#define amdgpu_ring_emit_rreg(r, d, o) (r)->funcs->emit_rreg((r), (d), (o))
#define amdgpu_ring_emit_wreg(r, d, v) (r)->funcs->emit_wreg((r), (d), (v))
#define amdgpu_ring_emit_reg_wait(r, d, v, m) (r)->funcs->emit_reg_wait((r), (d), (v), (m))
#define amdgpu_ring_emit_reg_write_reg_wait(r, d0, d1, v, m) (r)->funcs->emit_reg_write_reg_wait((r), (d0), (d1), (v), (m))
#define amdgpu_ring_emit_frame_cntl(r, b, s) (r)->funcs->emit_frame_cntl((r), (b), (s))
#define amdgpu_ring_pad_ib(r, ib) ((r)->funcs->pad_ib((r), (ib)))
#define amdgpu_ring_init_cond_exec(r, a) (r)->funcs->init_cond_exec((r), (a))
#define amdgpu_ring_preempt_ib(r) (r)->funcs->preempt_ib(r)
#define amdgpu_ring_patch_cntl(r, o) ((r)->funcs->patch_cntl((r), (o)))
#define amdgpu_ring_patch_ce(r, o) ((r)->funcs->patch_ce((r), (o)))
#define amdgpu_ring_patch_de(r, o) ((r)->funcs->patch_de((r), (o)))
#define amdgpu_ring_reset(r, v, f) (r)->funcs->reset((r), (v), (f))

unsigned int amdgpu_ring_max_ibs(enum amdgpu_ring_type type);
int amdgpu_ring_alloc(struct amdgpu_ring *ring, unsigned ndw);
void amdgpu_ring_ib_begin(struct amdgpu_ring *ring);
void amdgpu_ring_ib_end(struct amdgpu_ring *ring);
void amdgpu_ring_ib_on_emit_cntl(struct amdgpu_ring *ring);
void amdgpu_ring_ib_on_emit_ce(struct amdgpu_ring *ring);
void amdgpu_ring_ib_on_emit_de(struct amdgpu_ring *ring);

void amdgpu_ring_insert_nop(struct amdgpu_ring *ring, uint32_t count);
void amdgpu_ring_generic_pad_ib(struct amdgpu_ring *ring, struct amdgpu_ib *ib);
void amdgpu_ring_commit(struct amdgpu_ring *ring);
void amdgpu_ring_undo(struct amdgpu_ring *ring);
int amdgpu_ring_init(struct amdgpu_device *adev, struct amdgpu_ring *ring,
		     unsigned int max_dw, struct amdgpu_irq_src *irq_src,
		     unsigned int irq_type, unsigned int hw_prio,
		     atomic_t *sched_score);
void amdgpu_ring_fini(struct amdgpu_ring *ring);
void amdgpu_ring_emit_reg_write_reg_wait_helper(struct amdgpu_ring *ring,
						uint32_t reg0, uint32_t val0,
						uint32_t reg1, uint32_t val1);
bool amdgpu_ring_soft_recovery(struct amdgpu_ring *ring, unsigned int vmid,
			       struct dma_fence *fence);

static inline void amdgpu_ring_set_preempt_cond_exec(struct amdgpu_ring *ring,
							bool cond_exec)
{
	*ring->cond_exe_cpu_addr = cond_exec;
}

static inline void amdgpu_ring_clear_ring(struct amdgpu_ring *ring)
{
	int i = 0;
	while (i <= ring->buf_mask)
		ring->ring[i++] = ring->funcs->nop;

}

static inline void amdgpu_ring_write(struct amdgpu_ring *ring, uint32_t v)
{
	ring->ring[ring->wptr++ & ring->buf_mask] = v;
	ring->wptr &= ring->ptr_mask;
	ring->count_dw--;
}

static inline void amdgpu_ring_write_multiple(struct amdgpu_ring *ring,
					      void *src, int count_dw)
{
	unsigned occupied, chunk1, chunk2;

	occupied = ring->wptr & ring->buf_mask;
	chunk1 = ring->buf_mask + 1 - occupied;
	chunk1 = (chunk1 >= count_dw) ? count_dw : chunk1;
	chunk2 = count_dw - chunk1;
	chunk1 <<= 2;
	chunk2 <<= 2;

	if (chunk1)
		memcpy(&ring->ring[occupied], src, chunk1);

	if (chunk2) {
		src += chunk1;
		memcpy(ring->ring, src, chunk2);
	}

	ring->wptr += count_dw;
	ring->wptr &= ring->ptr_mask;
	ring->count_dw -= count_dw;
}

/**
 * amdgpu_ring_patch_cond_exec - patch dw count of conditional execute
 * @ring: amdgpu_ring structure
 * @offset: offset returned by amdgpu_ring_init_cond_exec
 *
 * Calculate the dw count and patch it into a cond_exec command.
 */
static inline void amdgpu_ring_patch_cond_exec(struct amdgpu_ring *ring,
					       unsigned int offset)
{
	unsigned cur;

	if (!ring->funcs->init_cond_exec)
		return;

	WARN_ON(offset > ring->buf_mask);
	WARN_ON(ring->ring[offset] != 0);

	cur = (ring->wptr - 1) & ring->buf_mask;
	if (cur < offset)
		cur += ring->ring_size >> 2;
	ring->ring[offset] = cur - offset;
}

int amdgpu_ring_test_helper(struct amdgpu_ring *ring);

void amdgpu_debugfs_ring_init(struct amdgpu_device *adev,
			      struct amdgpu_ring *ring);

int amdgpu_ring_init_mqd(struct amdgpu_ring *ring);

static inline u32 amdgpu_ib_get_value(struct amdgpu_ib *ib, int idx)
{
	return ib->ptr[idx];
}

static inline void amdgpu_ib_set_value(struct amdgpu_ib *ib, int idx,
				       uint32_t value)
{
	ib->ptr[idx] = value;
}

int amdgpu_ib_get(struct amdgpu_device *adev, struct amdgpu_vm *vm,
		  unsigned size,
		  enum amdgpu_ib_pool_type pool,
		  struct amdgpu_ib *ib);
void amdgpu_ib_free(struct amdgpu_ib *ib, struct dma_fence *f);
int amdgpu_ib_schedule(struct amdgpu_ring *ring, unsigned num_ibs,
		       struct amdgpu_ib *ibs, struct amdgpu_job *job,
		       struct dma_fence **f);
int amdgpu_ib_pool_init(struct amdgpu_device *adev);
void amdgpu_ib_pool_fini(struct amdgpu_device *adev);
int amdgpu_ib_ring_tests(struct amdgpu_device *adev);
bool amdgpu_ring_sched_ready(struct amdgpu_ring *ring);
void amdgpu_ring_backup_unprocessed_commands(struct amdgpu_ring *ring,
					     struct amdgpu_fence *guilty_fence);
void amdgpu_ring_reset_helper_begin(struct amdgpu_ring *ring,
				    struct amdgpu_fence *guilty_fence);
int amdgpu_ring_reset_helper_end(struct amdgpu_ring *ring,
				 struct amdgpu_fence *guilty_fence);
bool amdgpu_ring_is_reset_type_supported(struct amdgpu_ring *ring,
					 u32 reset_type);
#endif<|MERGE_RESOLUTION|>--- conflicted
+++ resolved
@@ -142,15 +142,12 @@
 	/* RB, DMA, etc. */
 	struct amdgpu_ring		*ring;
 	ktime_t				start_timestamp;
-<<<<<<< HEAD
-=======
 
 	/* wptr for the fence for resets */
 	u64				wptr;
 	/* fence context for resets */
 	u64				context;
 	uint32_t			seq;
->>>>>>> 711fa266
 };
 
 extern const struct drm_sched_backend_ops amdgpu_sched_ops;
