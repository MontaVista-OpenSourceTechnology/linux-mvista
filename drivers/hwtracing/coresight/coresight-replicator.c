--- conflicted
+++ resolved
@@ -325,11 +325,7 @@
 	return ret;
 }
 
-<<<<<<< HEAD
-static void static_replicator_remove(struct platform_device *pdev)
-=======
 static void replicator_platform_remove(struct platform_device *pdev)
->>>>>>> 0c383648
 {
 	struct replicator_drvdata *drvdata = dev_get_drvdata(&pdev->dev);
 
@@ -338,11 +334,8 @@
 
 	replicator_remove(&pdev->dev);
 	pm_runtime_disable(&pdev->dev);
-<<<<<<< HEAD
-=======
 	if (!IS_ERR_OR_NULL(drvdata->pclk))
 		clk_put(drvdata->pclk);
->>>>>>> 0c383648
 }
 
 #ifdef CONFIG_PM
@@ -385,29 +378,18 @@
 MODULE_DEVICE_TABLE(of, replicator_match);
 
 #ifdef CONFIG_ACPI
-<<<<<<< HEAD
-static const struct acpi_device_id static_replicator_acpi_ids[] = {
-	{"ARMHC985", 0, 0, 0}, /* ARM CoreSight Static Replicator */
-=======
 static const struct acpi_device_id replicator_acpi_ids[] = {
 	{"ARMHC985", 0, 0, 0}, /* ARM CoreSight Static Replicator */
 	{"ARMHC98D", 0, 0, 0}, /* ARM CoreSight Dynamic Replicator */
->>>>>>> 0c383648
 	{}
 };
 
 MODULE_DEVICE_TABLE(acpi, replicator_acpi_ids);
 #endif
 
-<<<<<<< HEAD
-static struct platform_driver static_replicator_driver = {
-	.probe          = static_replicator_probe,
-	.remove_new     = static_replicator_remove,
-=======
 static struct platform_driver replicator_driver = {
 	.probe          = replicator_platform_probe,
 	.remove_new     = replicator_platform_remove,
->>>>>>> 0c383648
 	.driver         = {
 		.name   = "coresight-replicator",
 		/* THIS_MODULE is taken care of by platform_driver_register() */
