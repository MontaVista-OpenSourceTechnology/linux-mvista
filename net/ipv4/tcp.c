--- conflicted
+++ resolved
@@ -2244,11 +2244,7 @@
 		/* Values greater than interface MTU won't take effect. However
 		 * at the point when this call is done we typically don't yet
 		 * know which interface is going to be used */
-<<<<<<< HEAD
-		if (val < 64 || val > MAX_TCP_WINDOW) {
-=======
 		if (val < TCP_MIN_MSS || val > MAX_TCP_WINDOW) {
->>>>>>> f1987257
 			err = -EINVAL;
 			break;
 		}
