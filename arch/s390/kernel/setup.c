// SPDX-License-Identifier: GPL-2.0
/*
 *  S390 version
 *    Copyright IBM Corp. 1999, 2012
 *    Author(s): Hartmut Penner (hp@de.ibm.com),
 *               Martin Schwidefsky (schwidefsky@de.ibm.com)
 *
 *  Derived from "arch/i386/kernel/setup.c"
 *    Copyright (C) 1995, Linus Torvalds
 */

/*
 * This file handles the architecture-dependent parts of initialization
 */

#define KMSG_COMPONENT "setup"
#define pr_fmt(fmt) KMSG_COMPONENT ": " fmt

#include <linux/errno.h>
#include <linux/export.h>
#include <linux/sched.h>
#include <linux/sched/task.h>
#include <linux/cpu.h>
#include <linux/kernel.h>
#include <linux/memblock.h>
#include <linux/mm.h>
#include <linux/stddef.h>
#include <linux/unistd.h>
#include <linux/ptrace.h>
#include <linux/random.h>
#include <linux/user.h>
#include <linux/tty.h>
#include <linux/ioport.h>
#include <linux/delay.h>
#include <linux/init.h>
#include <linux/initrd.h>
#include <linux/root_dev.h>
#include <linux/console.h>
#include <linux/kernel_stat.h>
#include <linux/dma-contiguous.h>
#include <linux/device.h>
#include <linux/notifier.h>
#include <linux/pfn.h>
#include <linux/ctype.h>
#include <linux/reboot.h>
#include <linux/topology.h>
#include <linux/kexec.h>
#include <linux/crash_dump.h>
#include <linux/memory.h>
#include <linux/compat.h>
#include <linux/start_kernel.h>

#include <asm/boot_data.h>
#include <asm/ipl.h>
#include <asm/facility.h>
#include <asm/smp.h>
#include <asm/mmu_context.h>
#include <asm/cpcmd.h>
#include <asm/lowcore.h>
#include <asm/nmi.h>
#include <asm/irq.h>
#include <asm/page.h>
#include <asm/ptrace.h>
#include <asm/sections.h>
#include <asm/ebcdic.h>
#include <asm/diag.h>
#include <asm/os_info.h>
#include <asm/sclp.h>
#include <asm/stacktrace.h>
#include <asm/sysinfo.h>
#include <asm/numa.h>
#include <asm/alternative.h>
#include <asm/nospec-branch.h>
#include <asm/mem_detect.h>
#include <asm/uv.h>
#include "entry.h"

/*
 * Machine setup..
 */
unsigned int console_mode = 0;
EXPORT_SYMBOL(console_mode);

unsigned int console_devno = -1;
EXPORT_SYMBOL(console_devno);

unsigned int console_irq = -1;
EXPORT_SYMBOL(console_irq);

unsigned long elf_hwcap __read_mostly = 0;
char elf_platform[ELF_PLATFORM_SIZE];

unsigned long int_hwcap = 0;

#ifdef CONFIG_PROTECTED_VIRTUALIZATION_GUEST
int __bootdata_preserved(prot_virt_guest);
#endif

int __bootdata(noexec_disabled);
int __bootdata(memory_end_set);
unsigned long __bootdata(memory_end);
unsigned long __bootdata(max_physmem_end);
struct mem_detect_info __bootdata(mem_detect);

struct exception_table_entry *__bootdata_preserved(__start_dma_ex_table);
struct exception_table_entry *__bootdata_preserved(__stop_dma_ex_table);
unsigned long __bootdata_preserved(__swsusp_reset_dma);
unsigned long __bootdata_preserved(__stext_dma);
unsigned long __bootdata_preserved(__etext_dma);
unsigned long __bootdata_preserved(__sdma);
unsigned long __bootdata_preserved(__edma);
unsigned long __bootdata_preserved(__kaslr_offset);

unsigned long VMALLOC_START;
EXPORT_SYMBOL(VMALLOC_START);

unsigned long VMALLOC_END;
EXPORT_SYMBOL(VMALLOC_END);

struct page *vmemmap;
EXPORT_SYMBOL(vmemmap);

unsigned long MODULES_VADDR;
unsigned long MODULES_END;

/* An array with a pointer to the lowcore of every CPU. */
struct lowcore *lowcore_ptr[NR_CPUS];
EXPORT_SYMBOL(lowcore_ptr);

/*
 * This is set up by the setup-routine at boot-time
 * for S390 need to find out, what we have to setup
 * using address 0x10400 ...
 */

#include <asm/setup.h>

/*
 * condev= and conmode= setup parameter.
 */

static int __init condev_setup(char *str)
{
	int vdev;

	vdev = simple_strtoul(str, &str, 0);
	if (vdev >= 0 && vdev < 65536) {
		console_devno = vdev;
		console_irq = -1;
	}
	return 1;
}

__setup("condev=", condev_setup);

static void __init set_preferred_console(void)
{
	if (CONSOLE_IS_3215 || CONSOLE_IS_SCLP)
		add_preferred_console("ttyS", 0, NULL);
	else if (CONSOLE_IS_3270)
		add_preferred_console("tty3270", 0, NULL);
	else if (CONSOLE_IS_VT220)
		add_preferred_console("ttyS", 1, NULL);
	else if (CONSOLE_IS_HVC)
		add_preferred_console("hvc", 0, NULL);
}

static int __init conmode_setup(char *str)
{
#if defined(CONFIG_SCLP_CONSOLE) || defined(CONFIG_SCLP_VT220_CONSOLE)
	if (strncmp(str, "hwc", 4) == 0 || strncmp(str, "sclp", 5) == 0)
                SET_CONSOLE_SCLP;
#endif
#if defined(CONFIG_TN3215_CONSOLE)
	if (strncmp(str, "3215", 5) == 0)
		SET_CONSOLE_3215;
#endif
#if defined(CONFIG_TN3270_CONSOLE)
	if (strncmp(str, "3270", 5) == 0)
		SET_CONSOLE_3270;
#endif
	set_preferred_console();
        return 1;
}

__setup("conmode=", conmode_setup);

static void __init conmode_default(void)
{
	char query_buffer[1024];
	char *ptr;

        if (MACHINE_IS_VM) {
		cpcmd("QUERY CONSOLE", query_buffer, 1024, NULL);
		console_devno = simple_strtoul(query_buffer + 5, NULL, 16);
		ptr = strstr(query_buffer, "SUBCHANNEL =");
		console_irq = simple_strtoul(ptr + 13, NULL, 16);
		cpcmd("QUERY TERM", query_buffer, 1024, NULL);
		ptr = strstr(query_buffer, "CONMODE");
		/*
		 * Set the conmode to 3215 so that the device recognition 
		 * will set the cu_type of the console to 3215. If the
		 * conmode is 3270 and we don't set it back then both
		 * 3215 and the 3270 driver will try to access the console
		 * device (3215 as console and 3270 as normal tty).
		 */
		cpcmd("TERM CONMODE 3215", NULL, 0, NULL);
		if (ptr == NULL) {
#if defined(CONFIG_SCLP_CONSOLE) || defined(CONFIG_SCLP_VT220_CONSOLE)
			SET_CONSOLE_SCLP;
#endif
			return;
		}
		if (strncmp(ptr + 8, "3270", 4) == 0) {
#if defined(CONFIG_TN3270_CONSOLE)
			SET_CONSOLE_3270;
#elif defined(CONFIG_TN3215_CONSOLE)
			SET_CONSOLE_3215;
#elif defined(CONFIG_SCLP_CONSOLE) || defined(CONFIG_SCLP_VT220_CONSOLE)
			SET_CONSOLE_SCLP;
#endif
		} else if (strncmp(ptr + 8, "3215", 4) == 0) {
#if defined(CONFIG_TN3215_CONSOLE)
			SET_CONSOLE_3215;
#elif defined(CONFIG_TN3270_CONSOLE)
			SET_CONSOLE_3270;
#elif defined(CONFIG_SCLP_CONSOLE) || defined(CONFIG_SCLP_VT220_CONSOLE)
			SET_CONSOLE_SCLP;
#endif
		}
	} else if (MACHINE_IS_KVM) {
		if (sclp.has_vt220 && IS_ENABLED(CONFIG_SCLP_VT220_CONSOLE))
			SET_CONSOLE_VT220;
		else if (sclp.has_linemode && IS_ENABLED(CONFIG_SCLP_CONSOLE))
			SET_CONSOLE_SCLP;
		else
			SET_CONSOLE_HVC;
	} else {
#if defined(CONFIG_SCLP_CONSOLE) || defined(CONFIG_SCLP_VT220_CONSOLE)
		SET_CONSOLE_SCLP;
#endif
	}
	if (IS_ENABLED(CONFIG_VT) && IS_ENABLED(CONFIG_DUMMY_CONSOLE))
		conswitchp = &dummy_con;
}

#ifdef CONFIG_CRASH_DUMP
static void __init setup_zfcpdump(void)
{
	if (ipl_info.type != IPL_TYPE_FCP_DUMP)
		return;
	if (OLDMEM_BASE)
		return;
	strcat(boot_command_line, " cio_ignore=all,!ipldev,!condev");
	console_loglevel = 2;
}
#else
static inline void setup_zfcpdump(void) {}
#endif /* CONFIG_CRASH_DUMP */

 /*
 * Reboot, halt and power_off stubs. They just call _machine_restart,
 * _machine_halt or _machine_power_off. 
 */

void machine_restart(char *command)
{
	if ((!in_interrupt() && !in_atomic()) || oops_in_progress)
		/*
		 * Only unblank the console if we are called in enabled
		 * context or a bust_spinlocks cleared the way for us.
		 */
		console_unblank();
	_machine_restart(command);
}

void machine_halt(void)
{
	if (!in_interrupt() || oops_in_progress)
		/*
		 * Only unblank the console if we are called in enabled
		 * context or a bust_spinlocks cleared the way for us.
		 */
		console_unblank();
	_machine_halt();
}

void machine_power_off(void)
{
	if (!in_interrupt() || oops_in_progress)
		/*
		 * Only unblank the console if we are called in enabled
		 * context or a bust_spinlocks cleared the way for us.
		 */
		console_unblank();
	_machine_power_off();
}

/*
 * Dummy power off function.
 */
void (*pm_power_off)(void) = machine_power_off;
EXPORT_SYMBOL_GPL(pm_power_off);

static int __init parse_vmalloc(char *arg)
{
	if (!arg)
		return -EINVAL;
	VMALLOC_END = (memparse(arg, &arg) + PAGE_SIZE - 1) & PAGE_MASK;
	return 0;
}
early_param("vmalloc", parse_vmalloc);

void *restart_stack __section(.data);

unsigned long stack_alloc(void)
{
#ifdef CONFIG_VMAP_STACK
	return (unsigned long)
		__vmalloc_node_range(THREAD_SIZE, THREAD_SIZE,
				     VMALLOC_START, VMALLOC_END,
				     THREADINFO_GFP,
				     PAGE_KERNEL, 0, NUMA_NO_NODE,
				     __builtin_return_address(0));
#else
	return __get_free_pages(GFP_KERNEL, THREAD_SIZE_ORDER);
#endif
}

void stack_free(unsigned long stack)
{
#ifdef CONFIG_VMAP_STACK
	vfree((void *) stack);
#else
	free_pages(stack, THREAD_SIZE_ORDER);
#endif
}

int __init arch_early_irq_init(void)
{
	unsigned long stack;

	stack = __get_free_pages(GFP_KERNEL, THREAD_SIZE_ORDER);
	if (!stack)
		panic("Couldn't allocate async stack");
	S390_lowcore.async_stack = stack + STACK_INIT_OFFSET;
	return 0;
}

static int __init async_stack_realloc(void)
{
	unsigned long old, new;

	old = S390_lowcore.async_stack - STACK_INIT_OFFSET;
	new = stack_alloc();
	if (!new)
		panic("Couldn't allocate async stack");
	S390_lowcore.async_stack = new + STACK_INIT_OFFSET;
	free_pages(old, THREAD_SIZE_ORDER);
	return 0;
}
early_initcall(async_stack_realloc);

void __init arch_call_rest_init(void)
{
	struct stack_frame *frame;
	unsigned long stack;

	stack = stack_alloc();
	if (!stack)
		panic("Couldn't allocate kernel stack");
	current->stack = (void *) stack;
#ifdef CONFIG_VMAP_STACK
	current->stack_vm_area = (void *) stack;
#endif
	set_task_stack_end_magic(current);
	stack += STACK_INIT_OFFSET;
	S390_lowcore.kernel_stack = stack;
	frame = (struct stack_frame *) stack;
	memset(frame, 0, sizeof(*frame));
	/* Branch to rest_init on the new stack, never returns */
	asm volatile(
		"	la	15,0(%[_frame])\n"
		"	jg	rest_init\n"
		: : [_frame] "a" (frame));
}

static void __init setup_lowcore_dat_off(void)
{
	struct lowcore *lc;

	/*
	 * Setup lowcore for boot cpu
	 */
	BUILD_BUG_ON(sizeof(struct lowcore) != LC_PAGES * PAGE_SIZE);
	lc = memblock_alloc_low(sizeof(*lc), sizeof(*lc));
	if (!lc)
		panic("%s: Failed to allocate %zu bytes align=%zx\n",
		      __func__, sizeof(*lc), sizeof(*lc));

	lc->restart_psw.mask = PSW_KERNEL_BITS;
	lc->restart_psw.addr = (unsigned long) restart_int_handler;
	lc->external_new_psw.mask = PSW_KERNEL_BITS | PSW_MASK_MCHECK;
	lc->external_new_psw.addr = (unsigned long) ext_int_handler;
	lc->svc_new_psw.mask = PSW_KERNEL_BITS |
		PSW_MASK_IO | PSW_MASK_EXT | PSW_MASK_MCHECK;
	lc->svc_new_psw.addr = (unsigned long) system_call;
	lc->program_new_psw.mask = PSW_KERNEL_BITS | PSW_MASK_MCHECK;
	lc->program_new_psw.addr = (unsigned long) pgm_check_handler;
	lc->mcck_new_psw.mask = PSW_KERNEL_BITS;
	lc->mcck_new_psw.addr = (unsigned long) mcck_int_handler;
	lc->io_new_psw.mask = PSW_KERNEL_BITS | PSW_MASK_MCHECK;
	lc->io_new_psw.addr = (unsigned long) io_int_handler;
	lc->clock_comparator = clock_comparator_max;
	lc->nodat_stack = ((unsigned long) &init_thread_union)
		+ THREAD_SIZE - STACK_FRAME_OVERHEAD - sizeof(struct pt_regs);
	lc->current_task = (unsigned long)&init_task;
	lc->lpp = LPP_MAGIC;
	lc->machine_flags = S390_lowcore.machine_flags;
	lc->preempt_count = S390_lowcore.preempt_count;
	lc->stfl_fac_list = S390_lowcore.stfl_fac_list;
	memcpy(lc->stfle_fac_list, S390_lowcore.stfle_fac_list,
	       sizeof(lc->stfle_fac_list));
	memcpy(lc->alt_stfle_fac_list, S390_lowcore.alt_stfle_fac_list,
	       sizeof(lc->alt_stfle_fac_list));
	nmi_alloc_boot_cpu(lc);
	vdso_alloc_boot_cpu(lc);
	lc->sync_enter_timer = S390_lowcore.sync_enter_timer;
	lc->async_enter_timer = S390_lowcore.async_enter_timer;
	lc->exit_timer = S390_lowcore.exit_timer;
	lc->user_timer = S390_lowcore.user_timer;
	lc->system_timer = S390_lowcore.system_timer;
	lc->steal_timer = S390_lowcore.steal_timer;
	lc->last_update_timer = S390_lowcore.last_update_timer;
	lc->last_update_clock = S390_lowcore.last_update_clock;

	/*
	 * Allocate the global restart stack which is the same for
	 * all CPUs in cast *one* of them does a PSW restart.
	 */
	restart_stack = memblock_alloc(THREAD_SIZE, THREAD_SIZE);
	if (!restart_stack)
		panic("%s: Failed to allocate %lu bytes align=0x%lx\n",
		      __func__, THREAD_SIZE, THREAD_SIZE);
	restart_stack += STACK_INIT_OFFSET;

	/*
	 * Set up PSW restart to call ipl.c:do_restart(). Copy the relevant
	 * restart data to the absolute zero lowcore. This is necessary if
	 * PSW restart is done on an offline CPU that has lowcore zero.
	 */
	lc->restart_stack = (unsigned long) restart_stack;
	lc->restart_fn = (unsigned long) do_restart;
	lc->restart_data = 0;
	lc->restart_source = -1UL;

	/* Setup absolute zero lowcore */
	mem_assign_absolute(S390_lowcore.restart_stack, lc->restart_stack);
	mem_assign_absolute(S390_lowcore.restart_fn, lc->restart_fn);
	mem_assign_absolute(S390_lowcore.restart_data, lc->restart_data);
	mem_assign_absolute(S390_lowcore.restart_source, lc->restart_source);
	mem_assign_absolute(S390_lowcore.restart_psw, lc->restart_psw);

#ifdef CONFIG_SMP
	lc->spinlock_lockval = arch_spin_lockval(0);
	lc->spinlock_index = 0;
	arch_spin_lock_setup(0);
#endif
	lc->br_r1_trampoline = 0x07f1;	/* br %r1 */

	set_prefix((u32)(unsigned long) lc);
	lowcore_ptr[0] = lc;
}

static void __init setup_lowcore_dat_on(void)
{
	__ctl_clear_bit(0, 28);
	S390_lowcore.external_new_psw.mask |= PSW_MASK_DAT;
	S390_lowcore.svc_new_psw.mask |= PSW_MASK_DAT;
	S390_lowcore.program_new_psw.mask |= PSW_MASK_DAT;
	S390_lowcore.io_new_psw.mask |= PSW_MASK_DAT;
	__ctl_set_bit(0, 28);
}

static struct resource code_resource = {
	.name  = "Kernel code",
	.flags = IORESOURCE_BUSY | IORESOURCE_SYSTEM_RAM,
};

static struct resource data_resource = {
	.name = "Kernel data",
	.flags = IORESOURCE_BUSY | IORESOURCE_SYSTEM_RAM,
};

static struct resource bss_resource = {
	.name = "Kernel bss",
	.flags = IORESOURCE_BUSY | IORESOURCE_SYSTEM_RAM,
};

static struct resource __initdata *standard_resources[] = {
	&code_resource,
	&data_resource,
	&bss_resource,
};

static void __init setup_resources(void)
{
	struct resource *res, *std_res, *sub_res;
	struct memblock_region *reg;
	int j;

	code_resource.start = (unsigned long) _text;
	code_resource.end = (unsigned long) _etext - 1;
	data_resource.start = (unsigned long) _etext;
	data_resource.end = (unsigned long) _edata - 1;
	bss_resource.start = (unsigned long) __bss_start;
	bss_resource.end = (unsigned long) __bss_stop - 1;

	for_each_memblock(memory, reg) {
		res = memblock_alloc(sizeof(*res), 8);
		if (!res)
			panic("%s: Failed to allocate %zu bytes align=0x%x\n",
			      __func__, sizeof(*res), 8);
		res->flags = IORESOURCE_BUSY | IORESOURCE_SYSTEM_RAM;

		res->name = "System RAM";
		res->start = reg->base;
		res->end = reg->base + reg->size - 1;
		request_resource(&iomem_resource, res);

		for (j = 0; j < ARRAY_SIZE(standard_resources); j++) {
			std_res = standard_resources[j];
			if (std_res->start < res->start ||
			    std_res->start > res->end)
				continue;
			if (std_res->end > res->end) {
				sub_res = memblock_alloc(sizeof(*sub_res), 8);
				if (!sub_res)
					panic("%s: Failed to allocate %zu bytes align=0x%x\n",
					      __func__, sizeof(*sub_res), 8);
				*sub_res = *std_res;
				sub_res->end = res->end;
				std_res->start = res->end + 1;
				request_resource(res, sub_res);
			} else {
				request_resource(res, std_res);
			}
		}
	}
#ifdef CONFIG_CRASH_DUMP
	/*
	 * Re-add removed crash kernel memory as reserved memory. This makes
	 * sure it will be mapped with the identity mapping and struct pages
	 * will be created, so it can be resized later on.
	 * However add it later since the crash kernel resource should not be
	 * part of the System RAM resource.
	 */
	if (crashk_res.end) {
		memblock_add_node(crashk_res.start, resource_size(&crashk_res), 0);
		memblock_reserve(crashk_res.start, resource_size(&crashk_res));
		insert_resource(&iomem_resource, &crashk_res);
	}
#endif
}

static void __init setup_memory_end(void)
{
	unsigned long vmax, vmalloc_size, tmp;

	/* Choose kernel address space layout: 3 or 4 levels. */
	vmalloc_size = VMALLOC_END ?: (128UL << 30) - MODULES_LEN;
	if (IS_ENABLED(CONFIG_KASAN)) {
		vmax = IS_ENABLED(CONFIG_KASAN_S390_4_LEVEL_PAGING)
			   ? _REGION1_SIZE
			   : _REGION2_SIZE;
	} else {
		tmp = (memory_end ?: max_physmem_end) / PAGE_SIZE;
		tmp = tmp * (sizeof(struct page) + PAGE_SIZE);
		if (tmp + vmalloc_size + MODULES_LEN <= _REGION2_SIZE)
			vmax = _REGION2_SIZE; /* 3-level kernel page table */
		else
			vmax = _REGION1_SIZE; /* 4-level kernel page table */
	}

	/* module area is at the end of the kernel address space. */
	MODULES_END = vmax;
	MODULES_VADDR = MODULES_END - MODULES_LEN;
	VMALLOC_END = MODULES_VADDR;
	VMALLOC_START = VMALLOC_END - vmalloc_size;

	/* Split remaining virtual space between 1:1 mapping & vmemmap array */
	tmp = VMALLOC_START / (PAGE_SIZE + sizeof(struct page));
	/* vmemmap contains a multiple of PAGES_PER_SECTION struct pages */
	tmp = SECTION_ALIGN_UP(tmp);
	tmp = VMALLOC_START - tmp * sizeof(struct page);
	tmp &= ~((vmax >> 11) - 1);	/* align to page table level */
	tmp = min(tmp, 1UL << MAX_PHYSMEM_BITS);
	vmemmap = (struct page *) tmp;

	/* Take care that memory_end is set and <= vmemmap */
	memory_end = min(memory_end ?: max_physmem_end, (unsigned long)vmemmap);
#ifdef CONFIG_KASAN
	/* fit in kasan shadow memory region between 1:1 and vmemmap */
	memory_end = min(memory_end, KASAN_SHADOW_START);
	vmemmap = max(vmemmap, (struct page *)KASAN_SHADOW_END);
#endif
	max_pfn = max_low_pfn = PFN_DOWN(memory_end);
	memblock_remove(memory_end, ULONG_MAX);

	pr_notice("The maximum memory size is %luMB\n", memory_end >> 20);
}

#ifdef CONFIG_CRASH_DUMP

/*
 * When kdump is enabled, we have to ensure that no memory from
 * the area [0 - crashkernel memory size] and
 * [crashk_res.start - crashk_res.end] is set offline.
 */
static int kdump_mem_notifier(struct notifier_block *nb,
			      unsigned long action, void *data)
{
	struct memory_notify *arg = data;

	if (action != MEM_GOING_OFFLINE)
		return NOTIFY_OK;
	if (arg->start_pfn < PFN_DOWN(resource_size(&crashk_res)))
		return NOTIFY_BAD;
	if (arg->start_pfn > PFN_DOWN(crashk_res.end))
		return NOTIFY_OK;
	if (arg->start_pfn + arg->nr_pages - 1 < PFN_DOWN(crashk_res.start))
		return NOTIFY_OK;
	return NOTIFY_BAD;
}

static struct notifier_block kdump_mem_nb = {
	.notifier_call = kdump_mem_notifier,
};

#endif

/*
 * Make sure that the area behind memory_end is protected
 */
static void reserve_memory_end(void)
{
	if (memory_end_set)
		memblock_reserve(memory_end, ULONG_MAX);
}

/*
 * Make sure that oldmem, where the dump is stored, is protected
 */
static void reserve_oldmem(void)
{
#ifdef CONFIG_CRASH_DUMP
	if (OLDMEM_BASE)
		/* Forget all memory above the running kdump system */
		memblock_reserve(OLDMEM_SIZE, (phys_addr_t)ULONG_MAX);
#endif
}

/*
 * Make sure that oldmem, where the dump is stored, is protected
 */
static void remove_oldmem(void)
{
#ifdef CONFIG_CRASH_DUMP
	if (OLDMEM_BASE)
		/* Forget all memory above the running kdump system */
		memblock_remove(OLDMEM_SIZE, (phys_addr_t)ULONG_MAX);
#endif
}

/*
 * Reserve memory for kdump kernel to be loaded with kexec
 */
static void __init reserve_crashkernel(void)
{
#ifdef CONFIG_CRASH_DUMP
	unsigned long long crash_base, crash_size;
	phys_addr_t low, high;
	int rc;

	rc = parse_crashkernel(boot_command_line, memory_end, &crash_size,
			       &crash_base);

	crash_base = ALIGN(crash_base, KEXEC_CRASH_MEM_ALIGN);
	crash_size = ALIGN(crash_size, KEXEC_CRASH_MEM_ALIGN);
	if (rc || crash_size == 0)
		return;

	if (memblock.memory.regions[0].size < crash_size) {
		pr_info("crashkernel reservation failed: %s\n",
			"first memory chunk must be at least crashkernel size");
		return;
	}

	low = crash_base ?: OLDMEM_BASE;
	high = low + crash_size;
	if (low >= OLDMEM_BASE && high <= OLDMEM_BASE + OLDMEM_SIZE) {
		/* The crashkernel fits into OLDMEM, reuse OLDMEM */
		crash_base = low;
	} else {
		/* Find suitable area in free memory */
		low = max_t(unsigned long, crash_size, sclp.hsa_size);
		high = crash_base ? crash_base + crash_size : ULONG_MAX;

		if (crash_base && crash_base < low) {
			pr_info("crashkernel reservation failed: %s\n",
				"crash_base too low");
			return;
		}
		low = crash_base ?: low;
		crash_base = memblock_find_in_range(low, high, crash_size,
						    KEXEC_CRASH_MEM_ALIGN);
	}

	if (!crash_base) {
		pr_info("crashkernel reservation failed: %s\n",
			"no suitable area found");
		return;
	}

	if (register_memory_notifier(&kdump_mem_nb))
		return;

	if (!OLDMEM_BASE && MACHINE_IS_VM)
		diag10_range(PFN_DOWN(crash_base), PFN_DOWN(crash_size));
	crashk_res.start = crash_base;
	crashk_res.end = crash_base + crash_size - 1;
	memblock_remove(crash_base, crash_size);
	pr_info("Reserving %lluMB of memory at %lluMB "
		"for crashkernel (System RAM: %luMB)\n",
		crash_size >> 20, crash_base >> 20,
		(unsigned long)memblock.memory.total_size >> 20);
	os_info_crashkernel_add(crash_base, crash_size);
#endif
}

/*
 * Reserve the initrd from being used by memblock
 */
static void __init reserve_initrd(void)
{
#ifdef CONFIG_BLK_DEV_INITRD
	if (!INITRD_START || !INITRD_SIZE)
		return;
	initrd_start = INITRD_START;
	initrd_end = initrd_start + INITRD_SIZE;
	memblock_reserve(INITRD_START, INITRD_SIZE);
#endif
}

/*
 * Reserve the memory area used to pass the certificate lists
 */
static void __init reserve_certificate_list(void)
{
	if (ipl_cert_list_addr)
		memblock_reserve(ipl_cert_list_addr, ipl_cert_list_size);
}

static void __init reserve_mem_detect_info(void)
{
	unsigned long start, size;

	get_mem_detect_reserved(&start, &size);
	if (size)
		memblock_reserve(start, size);
}

static void __init free_mem_detect_info(void)
{
	unsigned long start, size;

	get_mem_detect_reserved(&start, &size);
	if (size)
		memblock_free(start, size);
}

static void __init memblock_physmem_add(phys_addr_t start, phys_addr_t size)
{
	memblock_dbg("memblock_physmem_add: [%#016llx-%#016llx]\n",
		     start, start + size - 1);
	memblock_add_range(&memblock.memory, start, size, 0, 0);
	memblock_add_range(&memblock.physmem, start, size, 0, 0);
}

static const char * __init get_mem_info_source(void)
{
	switch (mem_detect.info_source) {
	case MEM_DETECT_SCLP_STOR_INFO:
		return "sclp storage info";
	case MEM_DETECT_DIAG260:
		return "diag260";
	case MEM_DETECT_SCLP_READ_INFO:
		return "sclp read info";
	case MEM_DETECT_BIN_SEARCH:
		return "binary search";
	}
	return "none";
}

static void __init memblock_add_mem_detect_info(void)
{
	unsigned long start, end;
	int i;

	memblock_dbg("physmem info source: %s (%hhd)\n",
		     get_mem_info_source(), mem_detect.info_source);
	/* keep memblock lists close to the kernel */
	memblock_set_bottom_up(true);
	for_each_mem_detect_block(i, &start, &end)
		memblock_physmem_add(start, end - start);
	memblock_set_bottom_up(false);
	memblock_dump_all();
}

/*
 * Check for initrd being in usable memory
 */
static void __init check_initrd(void)
{
#ifdef CONFIG_BLK_DEV_INITRD
	if (INITRD_START && INITRD_SIZE &&
	    !memblock_is_region_memory(INITRD_START, INITRD_SIZE)) {
		pr_err("The initial RAM disk does not fit into the memory\n");
		memblock_free(INITRD_START, INITRD_SIZE);
		initrd_start = initrd_end = 0;
	}
#endif
}

/*
 * Reserve memory used for lowcore/command line/kernel image.
 */
static void __init reserve_kernel(void)
{
	unsigned long start_pfn = PFN_UP(__pa(_end));

<<<<<<< HEAD
	memblock_reserve(0, PARMAREA_END);
	memblock_reserve((unsigned long)_stext, PFN_PHYS(start_pfn)
			 - (unsigned long)_stext);
=======
	memblock_reserve(0, HEAD_END);
	memblock_reserve((unsigned long)_stext, PFN_PHYS(start_pfn)
			 - (unsigned long)_stext);
	memblock_reserve(__sdma, __edma - __sdma);
>>>>>>> 0ecfebd2
}

static void __init setup_memory(void)
{
	struct memblock_region *reg;

	/*
	 * Init storage key for present memory
	 */
	for_each_memblock(memory, reg) {
		storage_key_init_range(reg->base, reg->base + reg->size);
	}
	psw_set_key(PAGE_DEFAULT_KEY);

	/* Only cosmetics */
	memblock_enforce_memory_limit(memblock_end_of_DRAM());
}

/*
 * Setup hardware capabilities.
 */
static int __init setup_hwcaps(void)
{
	static const int stfl_bits[6] = { 0, 2, 7, 17, 19, 21 };
	struct cpuid cpu_id;
	int i;

	/*
	 * The store facility list bits numbers as found in the principles
	 * of operation are numbered with bit 1UL<<31 as number 0 to
	 * bit 1UL<<0 as number 31.
	 *   Bit 0: instructions named N3, "backported" to esa-mode
	 *   Bit 2: z/Architecture mode is active
	 *   Bit 7: the store-facility-list-extended facility is installed
	 *   Bit 17: the message-security assist is installed
	 *   Bit 19: the long-displacement facility is installed
	 *   Bit 21: the extended-immediate facility is installed
	 *   Bit 22: extended-translation facility 3 is installed
	 *   Bit 30: extended-translation facility 3 enhancement facility
	 * These get translated to:
	 *   HWCAP_S390_ESAN3 bit 0, HWCAP_S390_ZARCH bit 1,
	 *   HWCAP_S390_STFLE bit 2, HWCAP_S390_MSA bit 3,
	 *   HWCAP_S390_LDISP bit 4, HWCAP_S390_EIMM bit 5 and
	 *   HWCAP_S390_ETF3EH bit 8 (22 && 30).
	 */
	for (i = 0; i < 6; i++)
		if (test_facility(stfl_bits[i]))
			elf_hwcap |= 1UL << i;

	if (test_facility(22) && test_facility(30))
		elf_hwcap |= HWCAP_S390_ETF3EH;

	/*
	 * Check for additional facilities with store-facility-list-extended.
	 * stfle stores doublewords (8 byte) with bit 1ULL<<63 as bit 0
	 * and 1ULL<<0 as bit 63. Bits 0-31 contain the same information
	 * as stored by stfl, bits 32-xxx contain additional facilities.
	 * How many facility words are stored depends on the number of
	 * doublewords passed to the instruction. The additional facilities
	 * are:
	 *   Bit 42: decimal floating point facility is installed
	 *   Bit 44: perform floating point operation facility is installed
	 * translated to:
	 *   HWCAP_S390_DFP bit 6 (42 && 44).
	 */
	if ((elf_hwcap & (1UL << 2)) && test_facility(42) && test_facility(44))
		elf_hwcap |= HWCAP_S390_DFP;

	/*
	 * Huge page support HWCAP_S390_HPAGE is bit 7.
	 */
	if (MACHINE_HAS_EDAT1)
		elf_hwcap |= HWCAP_S390_HPAGE;

	/*
	 * 64-bit register support for 31-bit processes
	 * HWCAP_S390_HIGH_GPRS is bit 9.
	 */
	elf_hwcap |= HWCAP_S390_HIGH_GPRS;

	/*
	 * Transactional execution support HWCAP_S390_TE is bit 10.
	 */
	if (MACHINE_HAS_TE)
		elf_hwcap |= HWCAP_S390_TE;

	/*
	 * Vector extension HWCAP_S390_VXRS is bit 11. The Vector extension
	 * can be disabled with the "novx" parameter. Use MACHINE_HAS_VX
	 * instead of facility bit 129.
	 */
	if (MACHINE_HAS_VX) {
		elf_hwcap |= HWCAP_S390_VXRS;
		if (test_facility(134))
			elf_hwcap |= HWCAP_S390_VXRS_EXT;
		if (test_facility(135))
			elf_hwcap |= HWCAP_S390_VXRS_BCD;
		if (test_facility(148))
			elf_hwcap |= HWCAP_S390_VXRS_EXT2;
		if (test_facility(152))
			elf_hwcap |= HWCAP_S390_VXRS_PDE;
	}
	if (test_facility(150))
		elf_hwcap |= HWCAP_S390_SORT;
	if (test_facility(151))
		elf_hwcap |= HWCAP_S390_DFLT;

	/*
	 * Guarded storage support HWCAP_S390_GS is bit 12.
	 */
	if (MACHINE_HAS_GS)
		elf_hwcap |= HWCAP_S390_GS;

	get_cpu_id(&cpu_id);
	add_device_randomness(&cpu_id, sizeof(cpu_id));
	switch (cpu_id.machine) {
	case 0x2064:
	case 0x2066:
	default:	/* Use "z900" as default for 64 bit kernels. */
		strcpy(elf_platform, "z900");
		break;
	case 0x2084:
	case 0x2086:
		strcpy(elf_platform, "z990");
		break;
	case 0x2094:
	case 0x2096:
		strcpy(elf_platform, "z9-109");
		break;
	case 0x2097:
	case 0x2098:
		strcpy(elf_platform, "z10");
		break;
	case 0x2817:
	case 0x2818:
		strcpy(elf_platform, "z196");
		break;
	case 0x2827:
	case 0x2828:
		strcpy(elf_platform, "zEC12");
		break;
	case 0x2964:
	case 0x2965:
		strcpy(elf_platform, "z13");
		break;
	case 0x3906:
	case 0x3907:
		strcpy(elf_platform, "z14");
		break;
	}

	/*
	 * Virtualization support HWCAP_INT_SIE is bit 0.
	 */
	if (sclp.has_sief2)
		int_hwcap |= HWCAP_INT_SIE;

	return 0;
}
arch_initcall(setup_hwcaps);

/*
 * Add system information as device randomness
 */
static void __init setup_randomness(void)
{
	struct sysinfo_3_2_2 *vmms;

	vmms = (struct sysinfo_3_2_2 *) memblock_phys_alloc(PAGE_SIZE,
							    PAGE_SIZE);
	if (!vmms)
		panic("Failed to allocate memory for sysinfo structure\n");

	if (stsi(vmms, 3, 2, 2) == 0 && vmms->count)
		add_device_randomness(&vmms->vm, sizeof(vmms->vm[0]) * vmms->count);
	memblock_free((unsigned long) vmms, PAGE_SIZE);
}

/*
 * Find the correct size for the task_struct. This depends on
 * the size of the struct fpu at the end of the thread_struct
 * which is embedded in the task_struct.
 */
static void __init setup_task_size(void)
{
	int task_size = sizeof(struct task_struct);

	if (!MACHINE_HAS_VX) {
		task_size -= sizeof(__vector128) * __NUM_VXRS;
		task_size += sizeof(freg_t) * __NUM_FPRS;
	}
	arch_task_struct_size = task_size;
}

/*
 * Issue diagnose 318 to set the control program name and
 * version codes.
 */
static void __init setup_control_program_code(void)
{
	union diag318_info diag318_info = {
		.cpnc = CPNC_LINUX,
		.cpvc_linux = 0,
		.cpvc_distro = {0},
	};

	if (!sclp.has_diag318)
		return;

	diag_stat_inc(DIAG_STAT_X318);
	asm volatile("diag %0,0,0x318\n" : : "d" (diag318_info.val));
}

/*
<<<<<<< HEAD
=======
 * Print the component list from the IPL report
 */
static void __init log_component_list(void)
{
	struct ipl_rb_component_entry *ptr, *end;
	char *str;

	if (!early_ipl_comp_list_addr)
		return;
	if (ipl_block.hdr.flags & IPL_PL_FLAG_IPLSR)
		pr_info("Linux is running with Secure-IPL enabled\n");
	else
		pr_info("Linux is running with Secure-IPL disabled\n");
	ptr = (void *) early_ipl_comp_list_addr;
	end = (void *) ptr + early_ipl_comp_list_size;
	pr_info("The IPL report contains the following components:\n");
	while (ptr < end) {
		if (ptr->flags & IPL_RB_COMPONENT_FLAG_SIGNED) {
			if (ptr->flags & IPL_RB_COMPONENT_FLAG_VERIFIED)
				str = "signed, verified";
			else
				str = "signed, verification failed";
		} else {
			str = "not signed";
		}
		pr_info("%016llx - %016llx (%s)\n",
			ptr->addr, ptr->addr + ptr->len, str);
		ptr++;
	}
}

/*
>>>>>>> 0ecfebd2
 * Setup function called from init/main.c just after the banner
 * was printed.
 */

void __init setup_arch(char **cmdline_p)
{
        /*
         * print what head.S has found out about the machine
         */
	if (MACHINE_IS_VM)
		pr_info("Linux is running as a z/VM "
			"guest operating system in 64-bit mode\n");
	else if (MACHINE_IS_KVM)
		pr_info("Linux is running under KVM in 64-bit mode\n");
	else if (MACHINE_IS_LPAR)
		pr_info("Linux is running natively in 64-bit mode\n");
	else
		pr_info("Linux is running as a guest in 64-bit mode\n");
<<<<<<< HEAD
=======

	log_component_list();
>>>>>>> 0ecfebd2

	/* Have one command line that is parsed and saved in /proc/cmdline */
	/* boot_command_line has been already set up in early.c */
	*cmdline_p = boot_command_line;

        ROOT_DEV = Root_RAM0;

	/* Is init_mm really needed? */
	init_mm.start_code = PAGE_OFFSET;
	init_mm.end_code = (unsigned long) _etext;
	init_mm.end_data = (unsigned long) _edata;
	init_mm.brk = (unsigned long) _end;

	if (IS_ENABLED(CONFIG_EXPOLINE_AUTO))
		nospec_auto_detect();

	parse_early_param();
#ifdef CONFIG_CRASH_DUMP
	/* Deactivate elfcorehdr= kernel parameter */
	elfcorehdr_addr = ELFCORE_ADDR_MAX;
#endif

	os_info_init();
	setup_ipl();
	setup_task_size();
	setup_control_program_code();

	/* Do some memory reservations *before* memory is added to memblock */
	reserve_memory_end();
	reserve_oldmem();
	reserve_kernel();
	reserve_initrd();
	reserve_certificate_list();
	reserve_mem_detect_info();
	memblock_allow_resize();

	/* Get information about *all* installed memory */
	memblock_add_mem_detect_info();

	free_mem_detect_info();
	remove_oldmem();

	/*
	 * Make sure all chunks are MAX_ORDER aligned so we don't need the
	 * extra checks that HOLES_IN_ZONE would require.
	 *
	 * Is this still required?
	 */
	memblock_trim_memory(1UL << (MAX_ORDER - 1 + PAGE_SHIFT));

	setup_memory_end();
	setup_memory();
	dma_contiguous_reserve(memory_end);
	vmcp_cma_reserve();

	check_initrd();
	reserve_crashkernel();
#ifdef CONFIG_CRASH_DUMP
	/*
	 * Be aware that smp_save_dump_cpus() triggers a system reset.
	 * Therefore CPU and device initialization should be done afterwards.
	 */
	smp_save_dump_cpus();
#endif

	setup_resources();
	setup_lowcore_dat_off();
	smp_fill_possible_mask();
	cpu_detect_mhz_feature();
        cpu_init();
	numa_setup();
	smp_detect_cpus();
	topology_init_early();

	/*
	 * Create kernel page tables and switch to virtual addressing.
	 */
        paging_init();

	/*
	 * After paging_init created the kernel page table, the new PSWs
	 * in lowcore can now run with DAT enabled.
	 */
	setup_lowcore_dat_on();

        /* Setup default console */
	conmode_default();
	set_preferred_console();

	apply_alternative_instructions();
	if (IS_ENABLED(CONFIG_EXPOLINE))
		nospec_init_branches();

	/* Setup zfcpdump support */
	setup_zfcpdump();

	/* Add system specific data to the random pool */
	setup_randomness();
}<|MERGE_RESOLUTION|>--- conflicted
+++ resolved
@@ -839,16 +839,10 @@
 {
 	unsigned long start_pfn = PFN_UP(__pa(_end));
 
-<<<<<<< HEAD
-	memblock_reserve(0, PARMAREA_END);
-	memblock_reserve((unsigned long)_stext, PFN_PHYS(start_pfn)
-			 - (unsigned long)_stext);
-=======
 	memblock_reserve(0, HEAD_END);
 	memblock_reserve((unsigned long)_stext, PFN_PHYS(start_pfn)
 			 - (unsigned long)_stext);
 	memblock_reserve(__sdma, __edma - __sdma);
->>>>>>> 0ecfebd2
 }
 
 static void __init setup_memory(void)
@@ -1063,8 +1057,6 @@
 }
 
 /*
-<<<<<<< HEAD
-=======
  * Print the component list from the IPL report
  */
 static void __init log_component_list(void)
@@ -1097,7 +1089,6 @@
 }
 
 /*
->>>>>>> 0ecfebd2
  * Setup function called from init/main.c just after the banner
  * was printed.
  */
@@ -1116,11 +1107,8 @@
 		pr_info("Linux is running natively in 64-bit mode\n");
 	else
 		pr_info("Linux is running as a guest in 64-bit mode\n");
-<<<<<<< HEAD
-=======
 
 	log_component_list();
->>>>>>> 0ecfebd2
 
 	/* Have one command line that is parsed and saved in /proc/cmdline */
 	/* boot_command_line has been already set up in early.c */
