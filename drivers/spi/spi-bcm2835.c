/*
 * Driver for Broadcom BCM2835 SPI Controllers
 *
 * Copyright (C) 2012 Chris Boot
 * Copyright (C) 2013 Stephen Warren
 * Copyright (C) 2015 Martin Sperl
 *
 * This driver is inspired by:
 * spi-ath79.c, Copyright (C) 2009-2011 Gabor Juhos <juhosg@openwrt.org>
 * spi-atmel.c, Copyright (C) 2006 Atmel Corporation
 *
 * This program is free software; you can redistribute it and/or modify
 * it under the terms of the GNU General Public License as published by
 * the Free Software Foundation; either version 2 of the License, or
 * (at your option) any later version.
 *
 * This program is distributed in the hope that it will be useful,
 * but WITHOUT ANY WARRANTY; without even the implied warranty of
 * MERCHANTABILITY or FITNESS FOR A PARTICULAR PURPOSE.  See the
 * GNU General Public License for more details.
 */

#include <asm/page.h>
#include <linux/clk.h>
#include <linux/completion.h>
#include <linux/delay.h>
#include <linux/dma-mapping.h>
#include <linux/dmaengine.h>
#include <linux/err.h>
#include <linux/interrupt.h>
#include <linux/io.h>
#include <linux/kernel.h>
#include <linux/module.h>
#include <linux/of.h>
#include <linux/of_address.h>
#include <linux/of_device.h>
#include <linux/of_gpio.h>
#include <linux/of_irq.h>
#include <linux/spi/spi.h>

/* SPI register offsets */
#define BCM2835_SPI_CS			0x00
#define BCM2835_SPI_FIFO		0x04
#define BCM2835_SPI_CLK			0x08
#define BCM2835_SPI_DLEN		0x0c
#define BCM2835_SPI_LTOH		0x10
#define BCM2835_SPI_DC			0x14

/* Bitfields in CS */
#define BCM2835_SPI_CS_LEN_LONG		0x02000000
#define BCM2835_SPI_CS_DMA_LEN		0x01000000
#define BCM2835_SPI_CS_CSPOL2		0x00800000
#define BCM2835_SPI_CS_CSPOL1		0x00400000
#define BCM2835_SPI_CS_CSPOL0		0x00200000
#define BCM2835_SPI_CS_RXF		0x00100000
#define BCM2835_SPI_CS_RXR		0x00080000
#define BCM2835_SPI_CS_TXD		0x00040000
#define BCM2835_SPI_CS_RXD		0x00020000
#define BCM2835_SPI_CS_DONE		0x00010000
#define BCM2835_SPI_CS_LEN		0x00002000
#define BCM2835_SPI_CS_REN		0x00001000
#define BCM2835_SPI_CS_ADCS		0x00000800
#define BCM2835_SPI_CS_INTR		0x00000400
#define BCM2835_SPI_CS_INTD		0x00000200
#define BCM2835_SPI_CS_DMAEN		0x00000100
#define BCM2835_SPI_CS_TA		0x00000080
#define BCM2835_SPI_CS_CSPOL		0x00000040
#define BCM2835_SPI_CS_CLEAR_RX		0x00000020
#define BCM2835_SPI_CS_CLEAR_TX		0x00000010
#define BCM2835_SPI_CS_CPOL		0x00000008
#define BCM2835_SPI_CS_CPHA		0x00000004
#define BCM2835_SPI_CS_CS_10		0x00000002
#define BCM2835_SPI_CS_CS_01		0x00000001

#define BCM2835_SPI_POLLING_LIMIT_US	30
#define BCM2835_SPI_POLLING_JIFFIES	2
#define BCM2835_SPI_DMA_MIN_LENGTH	96
#define BCM2835_SPI_MODE_BITS	(SPI_CPOL | SPI_CPHA | SPI_CS_HIGH \
				| SPI_NO_CS | SPI_3WIRE)

#define DRV_NAME	"spi-bcm2835"

struct bcm2835_spi {
	void __iomem *regs;
	struct clk *clk;
	int irq;
	const u8 *tx_buf;
	u8 *rx_buf;
	int tx_len;
	int rx_len;
	bool dma_pending;
};

static inline u32 bcm2835_rd(struct bcm2835_spi *bs, unsigned reg)
{
	return readl(bs->regs + reg);
}

static inline void bcm2835_wr(struct bcm2835_spi *bs, unsigned reg, u32 val)
{
	writel(val, bs->regs + reg);
}

static inline void bcm2835_rd_fifo(struct bcm2835_spi *bs)
{
	u8 byte;

	while ((bs->rx_len) &&
	       (bcm2835_rd(bs, BCM2835_SPI_CS) & BCM2835_SPI_CS_RXD)) {
		byte = bcm2835_rd(bs, BCM2835_SPI_FIFO);
		if (bs->rx_buf)
			*bs->rx_buf++ = byte;
		bs->rx_len--;
	}
}

static inline void bcm2835_wr_fifo(struct bcm2835_spi *bs)
{
	u8 byte;

	while ((bs->tx_len) &&
	       (bcm2835_rd(bs, BCM2835_SPI_CS) & BCM2835_SPI_CS_TXD)) {
		byte = bs->tx_buf ? *bs->tx_buf++ : 0;
		bcm2835_wr(bs, BCM2835_SPI_FIFO, byte);
		bs->tx_len--;
	}
}

static void bcm2835_spi_reset_hw(struct spi_master *master)
{
	struct bcm2835_spi *bs = spi_master_get_devdata(master);
	u32 cs = bcm2835_rd(bs, BCM2835_SPI_CS);

	/* Disable SPI interrupts and transfer */
	cs &= ~(BCM2835_SPI_CS_INTR |
		BCM2835_SPI_CS_INTD |
		BCM2835_SPI_CS_DMAEN |
		BCM2835_SPI_CS_TA);
	/* and reset RX/TX FIFOS */
	cs |= BCM2835_SPI_CS_CLEAR_RX | BCM2835_SPI_CS_CLEAR_TX;

	/* and reset the SPI_HW */
	bcm2835_wr(bs, BCM2835_SPI_CS, cs);
	/* as well as DLEN */
	bcm2835_wr(bs, BCM2835_SPI_DLEN, 0);
}

static irqreturn_t bcm2835_spi_interrupt(int irq, void *dev_id)
{
	struct spi_master *master = dev_id;
	struct bcm2835_spi *bs = spi_master_get_devdata(master);

	/* Read as many bytes as possible from FIFO */
	bcm2835_rd_fifo(bs);
	/* Write as many bytes as possible to FIFO */
	bcm2835_wr_fifo(bs);

	/* based on flags decide if we can finish the transfer */
	if (bcm2835_rd(bs, BCM2835_SPI_CS) & BCM2835_SPI_CS_DONE) {
		/* Transfer complete - reset SPI HW */
		bcm2835_spi_reset_hw(master);
		/* wake up the framework */
		complete(&master->xfer_completion);
	}

	return IRQ_HANDLED;
}

<<<<<<< HEAD
static int bcm2835_spi_transfer_one_poll(struct spi_master *master,
					 struct spi_device *spi,
					 struct spi_transfer *tfr,
					 u32 cs,
					 unsigned long xfer_time_us)
{
	struct bcm2835_spi *bs = spi_master_get_devdata(master);
	/* set timeout to 1 second of maximum polling */
	unsigned long timeout = jiffies + HZ;

	/* enable HW block without interrupts */
	bcm2835_wr(bs, BCM2835_SPI_CS, cs | BCM2835_SPI_CS_TA);

	/* loop until finished the transfer */
	while (bs->rx_len) {
		/* read from fifo as much as possible */
		bcm2835_rd_fifo(bs);
		/* fill in tx fifo as much as possible */
		bcm2835_wr_fifo(bs);
		/* if we still expect some data after the read,
		 * check for a possible timeout
		 */
		if (bs->rx_len && time_after(jiffies, timeout)) {
			/* Transfer complete - reset SPI HW */
			bcm2835_spi_reset_hw(master);
			/* and return timeout */
			return -ETIMEDOUT;
		}
	}

	/* Transfer complete - reset SPI HW */
	bcm2835_spi_reset_hw(master);
	/* and return without waiting for completion */
	return 0;
}

=======
>>>>>>> 29ad1a7a
static int bcm2835_spi_transfer_one_irq(struct spi_master *master,
					struct spi_device *spi,
					struct spi_transfer *tfr,
					u32 cs)
{
	struct bcm2835_spi *bs = spi_master_get_devdata(master);

	/* fill in fifo if we have gpio-cs
	 * note that there have been rare events where the native-CS
	 * flapped for <1us which may change the behaviour
	 * with gpio-cs this does not happen, so it is implemented
	 * only for this case
	 */
	if (gpio_is_valid(spi->cs_gpio)) {
		/* enable HW block, but without interrupts enabled
		 * this would triggern an immediate interrupt
		 */
		bcm2835_wr(bs, BCM2835_SPI_CS,
			   cs | BCM2835_SPI_CS_TA);
		/* fill in tx fifo as much as possible */
		bcm2835_wr_fifo(bs);
	}

	/*
	 * Enable the HW block. This will immediately trigger a DONE (TX
	 * empty) interrupt, upon which we will fill the TX FIFO with the
	 * first TX bytes. Pre-filling the TX FIFO here to avoid the
	 * interrupt doesn't work:-(
	 */
	cs |= BCM2835_SPI_CS_INTR | BCM2835_SPI_CS_INTD | BCM2835_SPI_CS_TA;
	bcm2835_wr(bs, BCM2835_SPI_CS, cs);

	/* signal that we need to wait for completion */
	return 1;
}

/*
 * DMA support
 *
 * this implementation has currently a few issues in so far as it does
 * not work arrount limitations of the HW.
 *
 * the main one being that DMA transfers are limited to 16 bit
 * (so 0 to 65535 bytes) by the SPI HW due to BCM2835_SPI_DLEN
 *
 * also we currently assume that the scatter-gather fragments are
 * all multiple of 4 (except the last) - otherwise we would need
 * to reset the FIFO before subsequent transfers...
 * this also means that tx/rx transfers sg's need to be of equal size!
 *
 * there may be a few more border-cases we may need to address as well
 * but unfortunately this would mean splitting up the scatter-gather
 * list making it slightly unpractical...
 */
static void bcm2835_spi_dma_done(void *data)
{
	struct spi_master *master = data;
	struct bcm2835_spi *bs = spi_master_get_devdata(master);

	/* reset fifo and HW */
	bcm2835_spi_reset_hw(master);

	/* and terminate tx-dma as we do not have an irq for it
	 * because when the rx dma will terminate and this callback
	 * is called the tx-dma must have finished - can't get to this
	 * situation otherwise...
	 */
	dmaengine_terminate_all(master->dma_tx);

	/* mark as no longer pending */
	bs->dma_pending = 0;

	/* and mark as completed */;
	complete(&master->xfer_completion);
}

static int bcm2835_spi_prepare_sg(struct spi_master *master,
				  struct spi_transfer *tfr,
				  bool is_tx)
{
	struct dma_chan *chan;
	struct scatterlist *sgl;
	unsigned int nents;
	enum dma_transfer_direction dir;
	unsigned long flags;

	struct dma_async_tx_descriptor *desc;
	dma_cookie_t cookie;

	if (is_tx) {
		dir   = DMA_MEM_TO_DEV;
		chan  = master->dma_tx;
		nents = tfr->tx_sg.nents;
		sgl   = tfr->tx_sg.sgl;
		flags = 0 /* no  tx interrupt */;

	} else {
		dir   = DMA_DEV_TO_MEM;
		chan  = master->dma_rx;
		nents = tfr->rx_sg.nents;
		sgl   = tfr->rx_sg.sgl;
		flags = DMA_PREP_INTERRUPT;
	}
	/* prepare the channel */
	desc = dmaengine_prep_slave_sg(chan, sgl, nents, dir, flags);
	if (!desc)
		return -EINVAL;

	/* set callback for rx */
	if (!is_tx) {
		desc->callback = bcm2835_spi_dma_done;
		desc->callback_param = master;
	}

	/* submit it to DMA-engine */
	cookie = dmaengine_submit(desc);

	return dma_submit_error(cookie);
}

static inline int bcm2835_check_sg_length(struct sg_table *sgt)
{
	int i;
	struct scatterlist *sgl;

	/* check that the sg entries are word-sized (except for last) */
	for_each_sg(sgt->sgl, sgl, (int)sgt->nents - 1, i) {
		if (sg_dma_len(sgl) % 4)
			return -EFAULT;
	}

	return 0;
}

static int bcm2835_spi_transfer_one_dma(struct spi_master *master,
					struct spi_device *spi,
					struct spi_transfer *tfr,
					u32 cs)
{
	struct bcm2835_spi *bs = spi_master_get_devdata(master);
	int ret;

	/* check that the scatter gather segments are all a multiple of 4 */
	if (bcm2835_check_sg_length(&tfr->tx_sg) ||
	    bcm2835_check_sg_length(&tfr->rx_sg)) {
		dev_warn_once(&spi->dev,
			      "scatter gather segment length is not a multiple of 4 - falling back to interrupt mode\n");
		return bcm2835_spi_transfer_one_irq(master, spi, tfr, cs);
	}

	/* setup tx-DMA */
	ret = bcm2835_spi_prepare_sg(master, tfr, true);
	if (ret)
		return ret;

	/* start TX early */
	dma_async_issue_pending(master->dma_tx);

	/* mark as dma pending */
	bs->dma_pending = 1;

	/* set the DMA length */
	bcm2835_wr(bs, BCM2835_SPI_DLEN, tfr->len);

	/* start the HW */
	bcm2835_wr(bs, BCM2835_SPI_CS,
		   cs | BCM2835_SPI_CS_TA | BCM2835_SPI_CS_DMAEN);

	/* setup rx-DMA late - to run transfers while
	 * mapping of the rx buffers still takes place
	 * this saves 10us or more.
	 */
	ret = bcm2835_spi_prepare_sg(master, tfr, false);
	if (ret) {
		/* need to reset on errors */
		dmaengine_terminate_all(master->dma_tx);
		bcm2835_spi_reset_hw(master);
		return ret;
	}

	/* start rx dma late */
	dma_async_issue_pending(master->dma_rx);

	/* wait for wakeup in framework */
	return 1;
}

static bool bcm2835_spi_can_dma(struct spi_master *master,
				struct spi_device *spi,
				struct spi_transfer *tfr)
{
	/* only run for gpio_cs */
	if (!gpio_is_valid(spi->cs_gpio))
		return false;

	/* we start DMA efforts only on bigger transfers */
	if (tfr->len < BCM2835_SPI_DMA_MIN_LENGTH)
		return false;

	/* BCM2835_SPI_DLEN has defined a max transfer size as
	 * 16 bit, so max is 65535
	 * we can revisit this by using an alternative transfer
	 * method - ideally this would get done without any more
	 * interaction...
	 */
	if (tfr->len > 65535) {
		dev_warn_once(&spi->dev,
			      "transfer size of %d too big for dma-transfer\n",
			      tfr->len);
		return false;
	}

	/* if we run rx/tx_buf with word aligned addresses then we are OK */
	if ((((size_t)tfr->rx_buf & 3) == 0) &&
	    (((size_t)tfr->tx_buf & 3) == 0))
		return true;

	/* otherwise we only allow transfers within the same page
	 * to avoid wasting time on dma_mapping when it is not practical
	 */
	if (((size_t)tfr->tx_buf & PAGE_MASK) + tfr->len > PAGE_SIZE) {
		dev_warn_once(&spi->dev,
			      "Unaligned spi tx-transfer bridging page\n");
		return false;
	}
	if (((size_t)tfr->rx_buf & PAGE_MASK) + tfr->len > PAGE_SIZE) {
		dev_warn_once(&spi->dev,
			      "Unaligned spi tx-transfer bridging page\n");
		return false;
	}

	/* return OK */
	return true;
}

static void bcm2835_dma_release(struct spi_master *master)
{
	if (master->dma_tx) {
		dmaengine_terminate_all(master->dma_tx);
		dma_release_channel(master->dma_tx);
		master->dma_tx = NULL;
	}
	if (master->dma_rx) {
		dmaengine_terminate_all(master->dma_rx);
		dma_release_channel(master->dma_rx);
		master->dma_rx = NULL;
	}
}

static void bcm2835_dma_init(struct spi_master *master, struct device *dev)
{
	struct dma_slave_config slave_config;
	const __be32 *addr;
	dma_addr_t dma_reg_base;
	int ret;

	/* base address in dma-space */
	addr = of_get_address(master->dev.of_node, 0, NULL, NULL);
	if (!addr) {
		dev_err(dev, "could not get DMA-register address - not using dma mode\n");
		goto err;
	}
	dma_reg_base = be32_to_cpup(addr);

	/* get tx/rx dma */
	master->dma_tx = dma_request_slave_channel(dev, "tx");
	if (!master->dma_tx) {
		dev_err(dev, "no tx-dma configuration found - not using dma mode\n");
		goto err;
	}
	master->dma_rx = dma_request_slave_channel(dev, "rx");
	if (!master->dma_rx) {
		dev_err(dev, "no rx-dma configuration found - not using dma mode\n");
		goto err_release;
	}

	/* configure DMAs */
	slave_config.direction = DMA_MEM_TO_DEV;
	slave_config.dst_addr = (u32)(dma_reg_base + BCM2835_SPI_FIFO);
	slave_config.dst_addr_width = DMA_SLAVE_BUSWIDTH_4_BYTES;

	ret = dmaengine_slave_config(master->dma_tx, &slave_config);
	if (ret)
		goto err_config;

	slave_config.direction = DMA_DEV_TO_MEM;
	slave_config.src_addr = (u32)(dma_reg_base + BCM2835_SPI_FIFO);
	slave_config.src_addr_width = DMA_SLAVE_BUSWIDTH_4_BYTES;

	ret = dmaengine_slave_config(master->dma_rx, &slave_config);
	if (ret)
		goto err_config;

	/* all went well, so set can_dma */
	master->can_dma = bcm2835_spi_can_dma;
	master->max_dma_len = 65535; /* limitation by BCM2835_SPI_DLEN */
	/* need to do TX AND RX DMA, so we need dummy buffers */
	master->flags = SPI_MASTER_MUST_RX | SPI_MASTER_MUST_TX;

	return;

err_config:
	dev_err(dev, "issue configuring dma: %d - not using DMA mode\n",
		ret);
err_release:
	bcm2835_dma_release(master);
err:
	return;
}

static int bcm2835_spi_transfer_one_poll(struct spi_master *master,
					 struct spi_device *spi,
					 struct spi_transfer *tfr,
					 u32 cs,
					 unsigned long xfer_time_us)
{
	struct bcm2835_spi *bs = spi_master_get_devdata(master);
	unsigned long timeout;

	/* enable HW block without interrupts */
	bcm2835_wr(bs, BCM2835_SPI_CS, cs | BCM2835_SPI_CS_TA);

	/* fill in the fifo before timeout calculations
	 * if we are interrupted here, then the data is
	 * getting transferred by the HW while we are interrupted
	 */
	bcm2835_wr_fifo(bs);

	/* set the timeout */
	timeout = jiffies + BCM2835_SPI_POLLING_JIFFIES;

	/* loop until finished the transfer */
	while (bs->rx_len) {
		/* fill in tx fifo with remaining data */
		bcm2835_wr_fifo(bs);

		/* read from fifo as much as possible */
		bcm2835_rd_fifo(bs);

		/* if there is still data pending to read
		 * then check the timeout
		 */
		if (bs->rx_len && time_after(jiffies, timeout)) {
			dev_dbg_ratelimited(&spi->dev,
					    "timeout period reached: jiffies: %lu remaining tx/rx: %d/%d - falling back to interrupt mode\n",
					    jiffies - timeout,
					    bs->tx_len, bs->rx_len);
			/* fall back to interrupt mode */
			return bcm2835_spi_transfer_one_irq(master, spi,
							    tfr, cs);
		}
	}

	/* Transfer complete - reset SPI HW */
	bcm2835_spi_reset_hw(master);
	/* and return without waiting for completion */
	return 0;
}

static int bcm2835_spi_transfer_one(struct spi_master *master,
				    struct spi_device *spi,
				    struct spi_transfer *tfr)
{
	struct bcm2835_spi *bs = spi_master_get_devdata(master);
	unsigned long spi_hz, clk_hz, cdiv;
	unsigned long spi_used_hz, xfer_time_us;
	u32 cs = bcm2835_rd(bs, BCM2835_SPI_CS);

	/* set clock */
	spi_hz = tfr->speed_hz;
	clk_hz = clk_get_rate(bs->clk);

	if (spi_hz >= clk_hz / 2) {
		cdiv = 2; /* clk_hz/2 is the fastest we can go */
	} else if (spi_hz) {
		/* CDIV must be a multiple of two */
		cdiv = DIV_ROUND_UP(clk_hz, spi_hz);
		cdiv += (cdiv % 2);

		if (cdiv >= 65536)
			cdiv = 0; /* 0 is the slowest we can go */
	} else {
		cdiv = 0; /* 0 is the slowest we can go */
	}
	spi_used_hz = cdiv ? (clk_hz / cdiv) : (clk_hz / 65536);
	bcm2835_wr(bs, BCM2835_SPI_CLK, cdiv);

	/* handle all the modes */
	if ((spi->mode & SPI_3WIRE) && (tfr->rx_buf))
		cs |= BCM2835_SPI_CS_REN;
	if (spi->mode & SPI_CPOL)
		cs |= BCM2835_SPI_CS_CPOL;
	if (spi->mode & SPI_CPHA)
		cs |= BCM2835_SPI_CS_CPHA;

	/* for gpio_cs set dummy CS so that no HW-CS get changed
	 * we can not run this in bcm2835_spi_set_cs, as it does
	 * not get called for cs_gpio cases, so we need to do it here
	 */
	if (gpio_is_valid(spi->cs_gpio) || (spi->mode & SPI_NO_CS))
		cs |= BCM2835_SPI_CS_CS_10 | BCM2835_SPI_CS_CS_01;

	/* set transmit buffers and length */
	bs->tx_buf = tfr->tx_buf;
	bs->rx_buf = tfr->rx_buf;
	bs->tx_len = tfr->len;
	bs->rx_len = tfr->len;

	/* calculate the estimated time in us the transfer runs */
	xfer_time_us = tfr->len
		* 9 /* clocks/byte - SPI-HW waits 1 clock after each byte */
		* 1000000 / spi_used_hz;

	/* for short requests run polling*/
	if (xfer_time_us <= BCM2835_SPI_POLLING_LIMIT_US)
		return bcm2835_spi_transfer_one_poll(master, spi, tfr,
						     cs, xfer_time_us);

	/* run in dma mode if conditions are right */
	if (master->can_dma && bcm2835_spi_can_dma(master, spi, tfr))
		return bcm2835_spi_transfer_one_dma(master, spi, tfr, cs);

	/* run in interrupt-mode */
	return bcm2835_spi_transfer_one_irq(master, spi, tfr, cs);
}

static void bcm2835_spi_handle_err(struct spi_master *master,
				   struct spi_message *msg)
{
	struct bcm2835_spi *bs = spi_master_get_devdata(master);

	/* if an error occurred and we have an active dma, then terminate */
	if (bs->dma_pending) {
		dmaengine_terminate_all(master->dma_tx);
		dmaengine_terminate_all(master->dma_rx);
		bs->dma_pending = 0;
	}
	/* and reset */
	bcm2835_spi_reset_hw(master);
}

static void bcm2835_spi_set_cs(struct spi_device *spi, bool gpio_level)
{
	/*
	 * we can assume that we are "native" as per spi_set_cs
	 *   calling us ONLY when cs_gpio is not set
	 * we can also assume that we are CS < 3 as per bcm2835_spi_setup
	 *   we would not get called because of error handling there.
	 * the level passed is the electrical level not enabled/disabled
	 *   so it has to get translated back to enable/disable
	 *   see spi_set_cs in spi.c for the implementation
	 */

	struct spi_master *master = spi->master;
	struct bcm2835_spi *bs = spi_master_get_devdata(master);
	u32 cs = bcm2835_rd(bs, BCM2835_SPI_CS);
	bool enable;

	/* calculate the enable flag from the passed gpio_level */
	enable = (spi->mode & SPI_CS_HIGH) ? gpio_level : !gpio_level;

	/* set flags for "reverse" polarity in the registers */
	if (spi->mode & SPI_CS_HIGH) {
		/* set the correct CS-bits */
		cs |= BCM2835_SPI_CS_CSPOL;
		cs |= BCM2835_SPI_CS_CSPOL0 << spi->chip_select;
	} else {
		/* clean the CS-bits */
		cs &= ~BCM2835_SPI_CS_CSPOL;
		cs &= ~(BCM2835_SPI_CS_CSPOL0 << spi->chip_select);
	}

	/* select the correct chip_select depending on disabled/enabled */
	if (enable) {
		/* set cs correctly */
		if (spi->mode & SPI_NO_CS) {
			/* use the "undefined" chip-select */
			cs |= BCM2835_SPI_CS_CS_10 | BCM2835_SPI_CS_CS_01;
		} else {
			/* set the chip select */
			cs &= ~(BCM2835_SPI_CS_CS_10 | BCM2835_SPI_CS_CS_01);
			cs |= spi->chip_select;
		}
	} else {
		/* disable CSPOL which puts HW-CS into deselected state */
		cs &= ~BCM2835_SPI_CS_CSPOL;
		/* use the "undefined" chip-select as precaution */
		cs |= BCM2835_SPI_CS_CS_10 | BCM2835_SPI_CS_CS_01;
	}

	/* finally set the calculated flags in SPI_CS */
	bcm2835_wr(bs, BCM2835_SPI_CS, cs);
}

static int chip_match_name(struct gpio_chip *chip, void *data)
{
	return !strcmp(chip->label, data);
}

static int bcm2835_spi_setup(struct spi_device *spi)
{
	int err;
	struct gpio_chip *chip;
	/*
	 * sanity checking the native-chipselects
	 */
	if (spi->mode & SPI_NO_CS)
		return 0;
	if (gpio_is_valid(spi->cs_gpio))
		return 0;
	if (spi->chip_select > 1) {
		/* error in the case of native CS requested with CS > 1
		 * officially there is a CS2, but it is not documented
		 * which GPIO is connected with that...
		 */
		dev_err(&spi->dev,
			"setup: only two native chip-selects are supported\n");
		return -EINVAL;
	}
	/* now translate native cs to GPIO */

	/* get the gpio chip for the base */
	chip = gpiochip_find("pinctrl-bcm2835", chip_match_name);
	if (!chip)
		return 0;

	/* and calculate the real CS */
	spi->cs_gpio = chip->base + 8 - spi->chip_select;

	/* and set up the "mode" and level */
	dev_info(&spi->dev, "setting up native-CS%i as GPIO %i\n",
		 spi->chip_select, spi->cs_gpio);

	/* set up GPIO as output and pull to the correct level */
	err = gpio_direction_output(spi->cs_gpio,
				    (spi->mode & SPI_CS_HIGH) ? 0 : 1);
	if (err) {
		dev_err(&spi->dev,
			"could not set CS%i gpio %i as output: %i",
			spi->chip_select, spi->cs_gpio, err);
		return err;
	}
	/* the implementation of pinctrl-bcm2835 currently does not
	 * set the GPIO value when using gpio_direction_output
	 * so we are setting it here explicitly
	 */
	gpio_set_value(spi->cs_gpio, (spi->mode & SPI_CS_HIGH) ? 0 : 1);

	return 0;
}

static int bcm2835_spi_probe(struct platform_device *pdev)
{
	struct spi_master *master;
	struct bcm2835_spi *bs;
	struct resource *res;
	int err;

	master = spi_alloc_master(&pdev->dev, sizeof(*bs));
	if (!master) {
		dev_err(&pdev->dev, "spi_alloc_master() failed\n");
		return -ENOMEM;
	}

	platform_set_drvdata(pdev, master);

	master->mode_bits = BCM2835_SPI_MODE_BITS;
	master->bits_per_word_mask = SPI_BPW_MASK(8);
	master->num_chipselect = 3;
	master->setup = bcm2835_spi_setup;
	master->set_cs = bcm2835_spi_set_cs;
	master->transfer_one = bcm2835_spi_transfer_one;
	master->handle_err = bcm2835_spi_handle_err;
	master->dev.of_node = pdev->dev.of_node;

	bs = spi_master_get_devdata(master);

	res = platform_get_resource(pdev, IORESOURCE_MEM, 0);
	bs->regs = devm_ioremap_resource(&pdev->dev, res);
	if (IS_ERR(bs->regs)) {
		err = PTR_ERR(bs->regs);
		goto out_master_put;
	}

	bs->clk = devm_clk_get(&pdev->dev, NULL);
	if (IS_ERR(bs->clk)) {
		err = PTR_ERR(bs->clk);
		dev_err(&pdev->dev, "could not get clk: %d\n", err);
		goto out_master_put;
	}

	bs->irq = irq_of_parse_and_map(pdev->dev.of_node, 0);
	if (bs->irq <= 0) {
		dev_err(&pdev->dev, "could not get IRQ: %d\n", bs->irq);
		err = bs->irq ? bs->irq : -ENODEV;
		goto out_master_put;
	}

	clk_prepare_enable(bs->clk);

	err = devm_request_irq(&pdev->dev, bs->irq, bcm2835_spi_interrupt, 0,
			       dev_name(&pdev->dev), master);
	if (err) {
		dev_err(&pdev->dev, "could not request IRQ: %d\n", err);
		goto out_clk_disable;
	}

	bcm2835_dma_init(master, &pdev->dev);

	/* initialise the hardware with the default polarities */
	bcm2835_wr(bs, BCM2835_SPI_CS,
		   BCM2835_SPI_CS_CLEAR_RX | BCM2835_SPI_CS_CLEAR_TX);

	err = devm_spi_register_master(&pdev->dev, master);
	if (err) {
		dev_err(&pdev->dev, "could not register SPI master: %d\n", err);
		goto out_clk_disable;
	}

	return 0;

out_clk_disable:
	clk_disable_unprepare(bs->clk);
out_master_put:
	spi_master_put(master);
	return err;
}

static int bcm2835_spi_remove(struct platform_device *pdev)
{
	struct spi_master *master = platform_get_drvdata(pdev);
	struct bcm2835_spi *bs = spi_master_get_devdata(master);

	/* Clear FIFOs, and disable the HW block */
	bcm2835_wr(bs, BCM2835_SPI_CS,
		   BCM2835_SPI_CS_CLEAR_RX | BCM2835_SPI_CS_CLEAR_TX);

	clk_disable_unprepare(bs->clk);

	bcm2835_dma_release(master);

	return 0;
}

static const struct of_device_id bcm2835_spi_match[] = {
	{ .compatible = "brcm,bcm2835-spi", },
	{}
};
MODULE_DEVICE_TABLE(of, bcm2835_spi_match);

static struct platform_driver bcm2835_spi_driver = {
	.driver		= {
		.name		= DRV_NAME,
		.of_match_table	= bcm2835_spi_match,
	},
	.probe		= bcm2835_spi_probe,
	.remove		= bcm2835_spi_remove,
};
module_platform_driver(bcm2835_spi_driver);

MODULE_DESCRIPTION("SPI controller driver for Broadcom BCM2835");
MODULE_AUTHOR("Chris Boot <bootc@bootc.net>");
MODULE_LICENSE("GPL v2");<|MERGE_RESOLUTION|>--- conflicted
+++ resolved
@@ -166,45 +166,6 @@
 	return IRQ_HANDLED;
 }
 
-<<<<<<< HEAD
-static int bcm2835_spi_transfer_one_poll(struct spi_master *master,
-					 struct spi_device *spi,
-					 struct spi_transfer *tfr,
-					 u32 cs,
-					 unsigned long xfer_time_us)
-{
-	struct bcm2835_spi *bs = spi_master_get_devdata(master);
-	/* set timeout to 1 second of maximum polling */
-	unsigned long timeout = jiffies + HZ;
-
-	/* enable HW block without interrupts */
-	bcm2835_wr(bs, BCM2835_SPI_CS, cs | BCM2835_SPI_CS_TA);
-
-	/* loop until finished the transfer */
-	while (bs->rx_len) {
-		/* read from fifo as much as possible */
-		bcm2835_rd_fifo(bs);
-		/* fill in tx fifo as much as possible */
-		bcm2835_wr_fifo(bs);
-		/* if we still expect some data after the read,
-		 * check for a possible timeout
-		 */
-		if (bs->rx_len && time_after(jiffies, timeout)) {
-			/* Transfer complete - reset SPI HW */
-			bcm2835_spi_reset_hw(master);
-			/* and return timeout */
-			return -ETIMEDOUT;
-		}
-	}
-
-	/* Transfer complete - reset SPI HW */
-	bcm2835_spi_reset_hw(master);
-	/* and return without waiting for completion */
-	return 0;
-}
-
-=======
->>>>>>> 29ad1a7a
 static int bcm2835_spi_transfer_one_irq(struct spi_master *master,
 					struct spi_device *spi,
 					struct spi_transfer *tfr,
