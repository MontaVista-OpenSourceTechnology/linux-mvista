--- conflicted
+++ resolved
@@ -1413,7 +1413,6 @@
 		kernelmode_fixup_or_oops(regs, error_code, address, 0, 0);
 		return;
 	}
-<<<<<<< HEAD
 
 	if (fault & VM_FAULT_OOM) {
 		/* Kernel mode? Handle exceptions or die: */
@@ -1438,10 +1437,6 @@
 		else
 			BUG();
 	}
-
-	check_v8086_mode(regs, address, tsk);
-=======
->>>>>>> 3228e1dc
 }
 NOKPROBE_SYMBOL(do_user_addr_fault);
 
