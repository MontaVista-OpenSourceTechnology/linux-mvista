// SPDX-License-Identifier: GPL-2.0-only
/*
 *  AMD CPU Microcode Update Driver for Linux
 *
 *  This driver allows to upgrade microcode on F10h AMD
 *  CPUs and later.
 *
 *  Copyright (C) 2008-2011 Advanced Micro Devices Inc.
 *	          2013-2018 Borislav Petkov <bp@alien8.de>
 *
 *  Author: Peter Oruba <peter.oruba@amd.com>
 *
 *  Based on work by:
 *  Tigran Aivazian <aivazian.tigran@gmail.com>
 *
 *  early loader:
 *  Copyright (C) 2013 Advanced Micro Devices, Inc.
 *
 *  Author: Jacob Shin <jacob.shin@amd.com>
 *  Fixes: Borislav Petkov <bp@suse.de>
 */
#define pr_fmt(fmt) "microcode: " fmt

#include <linux/earlycpio.h>
#include <linux/firmware.h>
#include <linux/bsearch.h>
#include <linux/uaccess.h>
#include <linux/vmalloc.h>
#include <linux/initrd.h>
#include <linux/kernel.h>
#include <linux/pci.h>

#include <crypto/sha2.h>

#include <asm/microcode.h>
#include <asm/processor.h>
#include <asm/cmdline.h>
#include <asm/setup.h>
#include <asm/cpu.h>
#include <asm/msr.h>
#include <asm/tlb.h>

#include "internal.h"

struct ucode_patch {
	struct list_head plist;
	void *data;
	unsigned int size;
	u32 patch_id;
	u16 equiv_cpu;
};

static LIST_HEAD(microcode_cache);

#define UCODE_MAGIC			0x00414d44
#define UCODE_EQUIV_CPU_TABLE_TYPE	0x00000000
#define UCODE_UCODE_TYPE		0x00000001

#define SECTION_HDR_SIZE		8
#define CONTAINER_HDR_SZ		12

struct equiv_cpu_entry {
	u32	installed_cpu;
	u32	fixed_errata_mask;
	u32	fixed_errata_compare;
	u16	equiv_cpu;
	u16	res;
} __packed;

struct microcode_header_amd {
	u32	data_code;
	u32	patch_id;
	u16	mc_patch_data_id;
	u8	mc_patch_data_len;
	u8	init_flag;
	u32	mc_patch_data_checksum;
	u32	nb_dev_id;
	u32	sb_dev_id;
	u16	processor_rev_id;
	u8	nb_rev_id;
	u8	sb_rev_id;
	u8	bios_api_rev;
	u8	reserved1[3];
	u32	match_reg[8];
} __packed;

struct microcode_amd {
	struct microcode_header_amd	hdr;
	unsigned int			mpb[];
};

static struct equiv_cpu_table {
	unsigned int num_entries;
	struct equiv_cpu_entry *entry;
} equiv_table;

union zen_patch_rev {
	struct {
		__u32 rev	 : 8,
		      stepping	 : 4,
		      model	 : 4,
		      __reserved : 4,
		      ext_model	 : 4,
		      ext_fam	 : 8;
	};
	__u32 ucode_rev;
};

union cpuid_1_eax {
	struct {
		__u32 stepping    : 4,
		      model	  : 4,
		      family	  : 4,
		      __reserved0 : 4,
		      ext_model   : 4,
		      ext_fam     : 8,
		      __reserved1 : 4;
	};
	__u32 full;
};

/*
 * This points to the current valid container of microcode patches which we will
 * save from the initrd/builtin before jettisoning its contents. @mc is the
 * microcode patch we found to match.
 */
struct cont_desc {
	struct microcode_amd *mc;
	u32		     psize;
	u8		     *data;
	size_t		     size;
};

/*
 * Microcode patch container file is prepended to the initrd in cpio
 * format. See Documentation/arch/x86/microcode.rst
 */
static const char
ucode_path[] __maybe_unused = "kernel/x86/microcode/AuthenticAMD.bin";

/*
 * This is CPUID(1).EAX on the BSP. It is used in two ways:
 *
 * 1. To ignore the equivalence table on Zen1 and newer.
 *
 * 2. To match which patches to load because the patch revision ID
 *    already contains the f/m/s for which the microcode is destined
 *    for.
 */
static u32 bsp_cpuid_1_eax __ro_after_init;

static bool sha_check = true;

struct patch_digest {
	u32 patch_id;
	u8 sha256[SHA256_DIGEST_SIZE];
};

#include "amd_shas.c"

static int cmp_id(const void *key, const void *elem)
{
	struct patch_digest *pd = (struct patch_digest *)elem;
	u32 patch_id = *(u32 *)key;

	if (patch_id == pd->patch_id)
		return 0;
	else if (patch_id < pd->patch_id)
		return -1;
	else
		return 1;
}

static u32 cpuid_to_ucode_rev(unsigned int val)
{
	union zen_patch_rev p = {};
	union cpuid_1_eax c;

	c.full = val;

	p.stepping  = c.stepping;
	p.model     = c.model;
	p.ext_model = c.ext_model;
	p.ext_fam   = c.ext_fam;

	return p.ucode_rev;
}

static u32 get_cutoff_revision(u32 rev)
{
	switch (rev >> 8) {
	case 0x80012: return 0x8001277; break;
	case 0x80082: return 0x800820f; break;
	case 0x83010: return 0x830107c; break;
	case 0x86001: return 0x860010e; break;
	case 0x86081: return 0x8608108; break;
	case 0x87010: return 0x8701034; break;
	case 0x8a000: return 0x8a0000a; break;
	case 0xa0010: return 0xa00107a; break;
	case 0xa0011: return 0xa0011da; break;
	case 0xa0012: return 0xa001243; break;
	case 0xa0082: return 0xa00820e; break;
	case 0xa1011: return 0xa101153; break;
	case 0xa1012: return 0xa10124e; break;
	case 0xa1081: return 0xa108109; break;
	case 0xa2010: return 0xa20102f; break;
	case 0xa2012: return 0xa201212; break;
	case 0xa4041: return 0xa404109; break;
	case 0xa5000: return 0xa500013; break;
	case 0xa6012: return 0xa60120a; break;
	case 0xa7041: return 0xa704109; break;
	case 0xa7052: return 0xa705208; break;
	case 0xa7080: return 0xa708009; break;
	case 0xa70c0: return 0xa70C009; break;
	case 0xaa001: return 0xaa00116; break;
	case 0xaa002: return 0xaa00218; break;
	case 0xb0021: return 0xb002146; break;
	case 0xb1010: return 0xb101046; break;
	case 0xb2040: return 0xb204031; break;
	case 0xb4040: return 0xb404031; break;
	case 0xb6000: return 0xb600031; break;
	case 0xb7000: return 0xb700031; break;
	default: break;

	}
	return 0;
}

static bool need_sha_check(u32 cur_rev)
{
	u32 cutoff;

	if (!cur_rev) {
		cur_rev = cpuid_to_ucode_rev(bsp_cpuid_1_eax);
		pr_info_once("No current revision, generating the lowest one: 0x%x\n", cur_rev);
	}

<<<<<<< HEAD
	switch (cur_rev >> 8) {
	case 0x80012: return cur_rev <= 0x8001277; break;
	case 0x80082: return cur_rev <= 0x800820f; break;
	case 0x83010: return cur_rev <= 0x830107c; break;
	case 0x86001: return cur_rev <= 0x860010e; break;
	case 0x86081: return cur_rev <= 0x8608108; break;
	case 0x87010: return cur_rev <= 0x8701034; break;
	case 0x8a000: return cur_rev <= 0x8a0000a; break;
	case 0xa0010: return cur_rev <= 0xa00107a; break;
	case 0xa0011: return cur_rev <= 0xa0011da; break;
	case 0xa0012: return cur_rev <= 0xa001243; break;
	case 0xa0082: return cur_rev <= 0xa00820e; break;
	case 0xa1011: return cur_rev <= 0xa101153; break;
	case 0xa1012: return cur_rev <= 0xa10124e; break;
	case 0xa1081: return cur_rev <= 0xa108109; break;
	case 0xa2010: return cur_rev <= 0xa20102f; break;
	case 0xa2012: return cur_rev <= 0xa201212; break;
	case 0xa4041: return cur_rev <= 0xa404109; break;
	case 0xa5000: return cur_rev <= 0xa500013; break;
	case 0xa6012: return cur_rev <= 0xa60120a; break;
	case 0xa7041: return cur_rev <= 0xa704109; break;
	case 0xa7052: return cur_rev <= 0xa705208; break;
	case 0xa7080: return cur_rev <= 0xa708009; break;
	case 0xa70c0: return cur_rev <= 0xa70C009; break;
	case 0xaa001: return cur_rev <= 0xaa00116; break;
	case 0xaa002: return cur_rev <= 0xaa00218; break;
	case 0xb0021: return cur_rev <= 0xb002146; break;
	case 0xb0081: return cur_rev <= 0xb008111; break;
	case 0xb1010: return cur_rev <= 0xb101046; break;
	case 0xb2040: return cur_rev <= 0xb204031; break;
	case 0xb4040: return cur_rev <= 0xb404031; break;
	case 0xb4041: return cur_rev <= 0xb404101; break;
	case 0xb6000: return cur_rev <= 0xb600031; break;
	case 0xb6080: return cur_rev <= 0xb608031; break;
	case 0xb7000: return cur_rev <= 0xb700031; break;
	default: break;
	}
=======
	cutoff = get_cutoff_revision(cur_rev);
	if (cutoff)
		return cur_rev <= cutoff;
>>>>>>> ca8313fd

	pr_info("You should not be seeing this. Please send the following couple of lines to x86-<at>-kernel.org\n");
	pr_info("CPUID(1).EAX: 0x%x, current revision: 0x%x\n", bsp_cpuid_1_eax, cur_rev);
	return true;
}

static bool cpu_has_entrysign(void)
{
	unsigned int fam   = x86_family(bsp_cpuid_1_eax);
	unsigned int model = x86_model(bsp_cpuid_1_eax);

	if (fam == 0x17 || fam == 0x19)
		return true;

	if (fam == 0x1a) {
		if (model <= 0x2f ||
		    (0x40 <= model && model <= 0x4f) ||
		    (0x60 <= model && model <= 0x6f))
			return true;
	}

	return false;
}

static bool verify_sha256_digest(u32 patch_id, u32 cur_rev, const u8 *data, unsigned int len)
{
	struct patch_digest *pd = NULL;
	u8 digest[SHA256_DIGEST_SIZE];
	int i;

	if (!cpu_has_entrysign())
		return true;

	if (!need_sha_check(cur_rev))
		return true;

	if (!sha_check)
		return true;

	pd = bsearch(&patch_id, phashes, ARRAY_SIZE(phashes), sizeof(struct patch_digest), cmp_id);
	if (!pd) {
		pr_err("No sha256 digest for patch ID: 0x%x found\n", patch_id);
		return false;
	}

	sha256(data, len, digest);

	if (memcmp(digest, pd->sha256, sizeof(digest))) {
		pr_err("Patch 0x%x SHA256 digest mismatch!\n", patch_id);

		for (i = 0; i < SHA256_DIGEST_SIZE; i++)
			pr_cont("0x%x ", digest[i]);
		pr_info("\n");

		return false;
	}

	return true;
}

static union cpuid_1_eax ucode_rev_to_cpuid(unsigned int val)
{
	union zen_patch_rev p;
	union cpuid_1_eax c;

	p.ucode_rev = val;
	c.full = 0;

	c.stepping  = p.stepping;
	c.model     = p.model;
	c.ext_model = p.ext_model;
	c.family    = 0xf;
	c.ext_fam   = p.ext_fam;

	return c;
}

static u32 get_patch_level(void)
{
	u32 rev, dummy __always_unused;

	if (IS_ENABLED(CONFIG_MICROCODE_DBG)) {
		int cpu = smp_processor_id();

		if (!microcode_rev[cpu]) {
			if (!base_rev)
				base_rev = cpuid_to_ucode_rev(bsp_cpuid_1_eax);

			microcode_rev[cpu] = base_rev;

			ucode_dbg("CPU%d, base_rev: 0x%x\n", cpu, base_rev);
		}

		return microcode_rev[cpu];
	}

	native_rdmsr(MSR_AMD64_PATCH_LEVEL, rev, dummy);

	return rev;
}

static u16 find_equiv_id(struct equiv_cpu_table *et, u32 sig)
{
	unsigned int i;

	/* Zen and newer do not need an equivalence table. */
	if (x86_family(bsp_cpuid_1_eax) >= 0x17)
		return 0;

	if (!et || !et->num_entries)
		return 0;

	for (i = 0; i < et->num_entries; i++) {
		struct equiv_cpu_entry *e = &et->entry[i];

		if (sig == e->installed_cpu)
			return e->equiv_cpu;
	}
	return 0;
}

/*
 * Check whether there is a valid microcode container file at the beginning
 * of @buf of size @buf_size.
 */
static bool verify_container(const u8 *buf, size_t buf_size)
{
	u32 cont_magic;

	if (buf_size <= CONTAINER_HDR_SZ) {
		ucode_dbg("Truncated microcode container header.\n");
		return false;
	}

	cont_magic = *(const u32 *)buf;
	if (cont_magic != UCODE_MAGIC) {
		ucode_dbg("Invalid magic value (0x%08x).\n", cont_magic);
		return false;
	}

	return true;
}

/*
 * Check whether there is a valid, non-truncated CPU equivalence table at the
 * beginning of @buf of size @buf_size.
 */
static bool verify_equivalence_table(const u8 *buf, size_t buf_size)
{
	const u32 *hdr = (const u32 *)buf;
	u32 cont_type, equiv_tbl_len;

	if (!verify_container(buf, buf_size))
		return false;

	/* Zen and newer do not need an equivalence table. */
	if (x86_family(bsp_cpuid_1_eax) >= 0x17)
		return true;

	cont_type = hdr[1];
	if (cont_type != UCODE_EQUIV_CPU_TABLE_TYPE) {
		ucode_dbg("Wrong microcode container equivalence table type: %u.\n",
			  cont_type);
		return false;
	}

	buf_size -= CONTAINER_HDR_SZ;

	equiv_tbl_len = hdr[2];
	if (equiv_tbl_len < sizeof(struct equiv_cpu_entry) ||
	    buf_size < equiv_tbl_len) {
		ucode_dbg("Truncated equivalence table.\n");
		return false;
	}

	return true;
}

/*
 * Check whether there is a valid, non-truncated microcode patch section at the
 * beginning of @buf of size @buf_size.
 *
 * On success, @sh_psize returns the patch size according to the section header,
 * to the caller.
 */
static bool __verify_patch_section(const u8 *buf, size_t buf_size, u32 *sh_psize)
{
	u32 p_type, p_size;
	const u32 *hdr;

	if (buf_size < SECTION_HDR_SIZE) {
		ucode_dbg("Truncated patch section.\n");
		return false;
	}

	hdr = (const u32 *)buf;
	p_type = hdr[0];
	p_size = hdr[1];

	if (p_type != UCODE_UCODE_TYPE) {
		ucode_dbg("Invalid type field (0x%x) in container file section header.\n",
			  p_type);
		return false;
	}

	if (p_size < sizeof(struct microcode_header_amd)) {
		ucode_dbg("Patch of size %u too short.\n", p_size);
		return false;
	}

	*sh_psize = p_size;

	return true;
}

/*
 * Check whether the passed remaining file @buf_size is large enough to contain
 * a patch of the indicated @sh_psize (and also whether this size does not
 * exceed the per-family maximum). @sh_psize is the size read from the section
 * header.
 */
static bool __verify_patch_size(u32 sh_psize, size_t buf_size)
{
	u8 family = x86_family(bsp_cpuid_1_eax);
	u32 max_size;

	if (family >= 0x15)
		goto ret;

#define F1XH_MPB_MAX_SIZE 2048
#define F14H_MPB_MAX_SIZE 1824

	switch (family) {
	case 0x10 ... 0x12:
		max_size = F1XH_MPB_MAX_SIZE;
		break;
	case 0x14:
		max_size = F14H_MPB_MAX_SIZE;
		break;
	default:
		WARN(1, "%s: WTF family: 0x%x\n", __func__, family);
		return false;
	}

	if (sh_psize > max_size)
		return false;

ret:
	/* Working with the whole buffer so < is ok. */
	return sh_psize <= buf_size;
}

/*
 * Verify the patch in @buf.
 *
 * Returns:
 * negative: on error
 * positive: patch is not for this family, skip it
 * 0: success
 */
static int verify_patch(const u8 *buf, size_t buf_size, u32 *patch_size)
{
	u8 family = x86_family(bsp_cpuid_1_eax);
	struct microcode_header_amd *mc_hdr;
	u32 cur_rev, cutoff, patch_rev;
	u32 sh_psize;
	u16 proc_id;
	u8 patch_fam;

	if (!__verify_patch_section(buf, buf_size, &sh_psize))
		return -1;

	/*
	 * The section header length is not included in this indicated size
	 * but is present in the leftover file length so we need to subtract
	 * it before passing this value to the function below.
	 */
	buf_size -= SECTION_HDR_SIZE;

	/*
	 * Check if the remaining buffer is big enough to contain a patch of
	 * size sh_psize, as the section claims.
	 */
	if (buf_size < sh_psize) {
		ucode_dbg("Patch of size %u truncated.\n", sh_psize);
		return -1;
	}

	if (!__verify_patch_size(sh_psize, buf_size)) {
		ucode_dbg("Per-family patch size mismatch.\n");
		return -1;
	}

	*patch_size = sh_psize;

	mc_hdr	= (struct microcode_header_amd *)(buf + SECTION_HDR_SIZE);
	if (mc_hdr->nb_dev_id || mc_hdr->sb_dev_id) {
		pr_err("Patch-ID 0x%08x: chipset-specific code unsupported.\n", mc_hdr->patch_id);
		return -1;
	}

	proc_id	= mc_hdr->processor_rev_id;
	patch_fam = 0xf + (proc_id >> 12);

	if (patch_fam != family)
		return 1;

	cur_rev = get_patch_level();

	/* No cutoff revision means old/unaffected by signing algorithm weakness => matches */
	cutoff = get_cutoff_revision(cur_rev);
	if (!cutoff)
		goto ok;

	patch_rev = mc_hdr->patch_id;

	ucode_dbg("cur_rev: 0x%x, cutoff: 0x%x, patch_rev: 0x%x\n",
		  cur_rev, cutoff, patch_rev);

	if (cur_rev <= cutoff && patch_rev <= cutoff)
		goto ok;

	if (cur_rev > cutoff && patch_rev > cutoff)
		goto ok;

	return 1;

ok:
	ucode_dbg("Patch-ID 0x%08x: family: 0x%x\n", mc_hdr->patch_id, patch_fam);

	return 0;
}

static bool mc_patch_matches(struct microcode_amd *mc, u16 eq_id)
{
	/* Zen and newer do not need an equivalence table. */
	if (x86_family(bsp_cpuid_1_eax) >= 0x17)
		return ucode_rev_to_cpuid(mc->hdr.patch_id).full == bsp_cpuid_1_eax;
	else
		return eq_id == mc->hdr.processor_rev_id;
}

/*
 * This scans the ucode blob for the proper container as we can have multiple
 * containers glued together.
 *
 * Returns the amount of bytes consumed while scanning. @desc contains all the
 * data we're going to use in later stages of the application.
 */
static size_t parse_container(u8 *ucode, size_t size, struct cont_desc *desc)
{
	struct equiv_cpu_table table;
	size_t orig_size = size;
	u32 *hdr = (u32 *)ucode;
	u16 eq_id;
	u8 *buf;

	if (!verify_equivalence_table(ucode, size))
		return 0;

	buf = ucode;

	table.entry = (struct equiv_cpu_entry *)(buf + CONTAINER_HDR_SZ);
	table.num_entries = hdr[2] / sizeof(struct equiv_cpu_entry);

	/*
	 * Find the equivalence ID of our CPU in this table. Even if this table
	 * doesn't contain a patch for the CPU, scan through the whole container
	 * so that it can be skipped in case there are other containers appended.
	 */
	eq_id = find_equiv_id(&table, bsp_cpuid_1_eax);

	buf  += hdr[2] + CONTAINER_HDR_SZ;
	size -= hdr[2] + CONTAINER_HDR_SZ;

	/*
	 * Scan through the rest of the container to find where it ends. We do
	 * some basic sanity-checking too.
	 */
	while (size > 0) {
		struct microcode_amd *mc;
		u32 patch_size;
		int ret;

		ret = verify_patch(buf, size, &patch_size);
		if (ret < 0) {
			/*
			 * Patch verification failed, skip to the next container, if
			 * there is one. Before exit, check whether that container has
			 * found a patch already. If so, use it.
			 */
			goto out;
		} else if (ret > 0) {
			goto skip;
		}

		mc = (struct microcode_amd *)(buf + SECTION_HDR_SIZE);

		if (mc_patch_matches(mc, eq_id)) {
			desc->psize = patch_size;
			desc->mc = mc;

			ucode_dbg(" match: size: %d\n", patch_size);
		}

skip:
		/* Skip patch section header too: */
		buf  += patch_size + SECTION_HDR_SIZE;
		size -= patch_size + SECTION_HDR_SIZE;
	}

out:
	/*
	 * If we have found a patch (desc->mc), it means we're looking at the
	 * container which has a patch for this CPU so return 0 to mean, @ucode
	 * already points to the proper container. Otherwise, we return the size
	 * we scanned so that we can advance to the next container in the
	 * buffer.
	 */
	if (desc->mc) {
		desc->data = ucode;
		desc->size = orig_size - size;

		return 0;
	}

	return orig_size - size;
}

/*
 * Scan the ucode blob for the proper container as we can have multiple
 * containers glued together.
 */
static void scan_containers(u8 *ucode, size_t size, struct cont_desc *desc)
{
	while (size) {
		size_t s = parse_container(ucode, size, desc);
		if (!s)
			return;

		/* catch wraparound */
		if (size >= s) {
			ucode += s;
			size  -= s;
		} else {
			return;
		}
	}
}

static bool __apply_microcode_amd(struct microcode_amd *mc, u32 *cur_rev,
				  unsigned int psize)
{
	unsigned long p_addr = (unsigned long)&mc->hdr.data_code;

	if (!verify_sha256_digest(mc->hdr.patch_id, *cur_rev, (const u8 *)p_addr, psize))
		return false;

	native_wrmsrq(MSR_AMD64_PATCH_LOADER, p_addr);

	if (x86_family(bsp_cpuid_1_eax) == 0x17) {
		unsigned long p_addr_end = p_addr + psize - 1;

		invlpg(p_addr);

		/*
		 * Flush next page too if patch image is crossing a page
		 * boundary.
		 */
		if (p_addr >> PAGE_SHIFT != p_addr_end >> PAGE_SHIFT)
			invlpg(p_addr_end);
	}

	if (IS_ENABLED(CONFIG_MICROCODE_DBG))
		microcode_rev[smp_processor_id()] = mc->hdr.patch_id;

	/* verify patch application was successful */
	*cur_rev = get_patch_level();

	ucode_dbg("updated rev: 0x%x\n", *cur_rev);

	if (*cur_rev != mc->hdr.patch_id)
		return false;

	return true;
}

static bool get_builtin_microcode(struct cpio_data *cp)
{
	char fw_name[36] = "amd-ucode/microcode_amd.bin";
	u8 family = x86_family(bsp_cpuid_1_eax);
	struct firmware fw;

	if (IS_ENABLED(CONFIG_X86_32))
		return false;

	if (family >= 0x15)
		snprintf(fw_name, sizeof(fw_name),
			 "amd-ucode/microcode_amd_fam%02hhxh.bin", family);

	if (firmware_request_builtin(&fw, fw_name)) {
		cp->size = fw.size;
		cp->data = (void *)fw.data;
		return true;
	}

	return false;
}

static bool __init find_blobs_in_containers(struct cpio_data *ret)
{
	struct cpio_data cp;
	bool found;

	if (!get_builtin_microcode(&cp))
		cp = find_microcode_in_initrd(ucode_path);

	found = cp.data && cp.size;
	if (found)
		*ret = cp;

	return found;
}

/*
 * Early load occurs before we can vmalloc(). So we look for the microcode
 * patch container file in initrd, traverse equivalent cpu table, look for a
 * matching microcode patch, and update, all in initrd memory in place.
 * When vmalloc() is available for use later -- on 64-bit during first AP load,
 * and on 32-bit during save_microcode_in_initrd() -- we can call
 * load_microcode_amd() to save equivalent cpu table and microcode patches in
 * kernel heap memory.
 */
void __init load_ucode_amd_bsp(struct early_load_data *ed, unsigned int cpuid_1_eax)
{
	struct cont_desc desc = { };
	struct microcode_amd *mc;
	struct cpio_data cp = { };
	char buf[4];
	u32 rev;

	if (cmdline_find_option(boot_command_line, "microcode.amd_sha_check", buf, 4)) {
		if (!strncmp(buf, "off", 3)) {
			sha_check = false;
			pr_warn_once("It is a very very bad idea to disable the blobs SHA check!\n");
			add_taint(TAINT_CPU_OUT_OF_SPEC, LOCKDEP_STILL_OK);
		}
	}

	bsp_cpuid_1_eax = cpuid_1_eax;

	rev = get_patch_level();
	ed->old_rev = rev;

	/* Needed in load_microcode_amd() */
	ucode_cpu_info[0].cpu_sig.sig = cpuid_1_eax;

	if (!find_blobs_in_containers(&cp))
		return;

	scan_containers(cp.data, cp.size, &desc);

	mc = desc.mc;
	if (!mc)
		return;

	/*
	 * Allow application of the same revision to pick up SMT-specific
	 * changes even if the revision of the other SMT thread is already
	 * up-to-date.
	 */
	if (ed->old_rev > mc->hdr.patch_id)
		return;

	if (__apply_microcode_amd(mc, &rev, desc.psize))
		ed->new_rev = rev;
}

static inline bool patch_cpus_equivalent(struct ucode_patch *p,
					 struct ucode_patch *n,
					 bool ignore_stepping)
{
	/* Zen and newer hardcode the f/m/s in the patch ID */
        if (x86_family(bsp_cpuid_1_eax) >= 0x17) {
		union cpuid_1_eax p_cid = ucode_rev_to_cpuid(p->patch_id);
		union cpuid_1_eax n_cid = ucode_rev_to_cpuid(n->patch_id);

		if (ignore_stepping) {
			p_cid.stepping = 0;
			n_cid.stepping = 0;
		}

		return p_cid.full == n_cid.full;
	} else {
		return p->equiv_cpu == n->equiv_cpu;
	}
}

/*
 * a small, trivial cache of per-family ucode patches
 */
static struct ucode_patch *cache_find_patch(struct ucode_cpu_info *uci, u16 equiv_cpu)
{
	struct ucode_patch *p;
	struct ucode_patch n;

	n.equiv_cpu = equiv_cpu;
	n.patch_id  = uci->cpu_sig.rev;

	list_for_each_entry(p, &microcode_cache, plist)
		if (patch_cpus_equivalent(p, &n, false))
			return p;

	return NULL;
}

static inline int patch_newer(struct ucode_patch *p, struct ucode_patch *n)
{
	/* Zen and newer hardcode the f/m/s in the patch ID */
        if (x86_family(bsp_cpuid_1_eax) >= 0x17) {
		union zen_patch_rev zp, zn;

		zp.ucode_rev = p->patch_id;
		zn.ucode_rev = n->patch_id;

		if (zn.stepping != zp.stepping)
			return -1;

		return zn.rev > zp.rev;
	} else {
		return n->patch_id > p->patch_id;
	}
}

static void update_cache(struct ucode_patch *new_patch)
{
	struct ucode_patch *p;
	int ret;

	list_for_each_entry(p, &microcode_cache, plist) {
		if (patch_cpus_equivalent(p, new_patch, true)) {
			ret = patch_newer(p, new_patch);
			if (ret < 0)
				continue;
			else if (!ret) {
				/* we already have the latest patch */
				kfree(new_patch->data);
				kfree(new_patch);
				return;
			}

			list_replace(&p->plist, &new_patch->plist);
			kfree(p->data);
			kfree(p);
			return;
		}
	}
	/* no patch found, add it */
	list_add_tail(&new_patch->plist, &microcode_cache);
}

static void free_cache(void)
{
	struct ucode_patch *p, *tmp;

	list_for_each_entry_safe(p, tmp, &microcode_cache, plist) {
		__list_del(p->plist.prev, p->plist.next);
		kfree(p->data);
		kfree(p);
	}
}

static struct ucode_patch *find_patch(unsigned int cpu)
{
	struct ucode_cpu_info *uci = ucode_cpu_info + cpu;
	u16 equiv_id = 0;

	uci->cpu_sig.rev = get_patch_level();

	if (x86_family(bsp_cpuid_1_eax) < 0x17) {
		equiv_id = find_equiv_id(&equiv_table, uci->cpu_sig.sig);
		if (!equiv_id)
			return NULL;
	}

	return cache_find_patch(uci, equiv_id);
}

void reload_ucode_amd(unsigned int cpu)
{
	u32 rev, dummy __always_unused;
	struct microcode_amd *mc;
	struct ucode_patch *p;

	p = find_patch(cpu);
	if (!p)
		return;

	mc = p->data;

	rev = get_patch_level();
	if (rev < mc->hdr.patch_id) {
		if (__apply_microcode_amd(mc, &rev, p->size))
			pr_info_once("reload revision: 0x%08x\n", rev);
	}
}

static int collect_cpu_info_amd(int cpu, struct cpu_signature *csig)
{
	struct ucode_cpu_info *uci = ucode_cpu_info + cpu;
	struct ucode_patch *p;

	csig->sig = cpuid_eax(0x00000001);
	csig->rev = get_patch_level();

	/*
	 * a patch could have been loaded early, set uci->mc so that
	 * mc_bp_resume() can call apply_microcode()
	 */
	p = find_patch(cpu);
	if (p && (p->patch_id == csig->rev))
		uci->mc = p->data;

	return 0;
}

static enum ucode_state apply_microcode_amd(int cpu)
{
	struct cpuinfo_x86 *c = &cpu_data(cpu);
	struct microcode_amd *mc_amd;
	struct ucode_cpu_info *uci;
	struct ucode_patch *p;
	enum ucode_state ret;
	u32 rev;

	BUG_ON(raw_smp_processor_id() != cpu);

	uci = ucode_cpu_info + cpu;

	p = find_patch(cpu);
	if (!p)
		return UCODE_NFOUND;

	rev = uci->cpu_sig.rev;

	mc_amd  = p->data;
	uci->mc = p->data;

	/* need to apply patch? */
	if (rev > mc_amd->hdr.patch_id) {
		ret = UCODE_OK;
		goto out;
	}

	if (!__apply_microcode_amd(mc_amd, &rev, p->size)) {
		pr_err("CPU%d: update failed for patch_level=0x%08x\n",
			cpu, mc_amd->hdr.patch_id);
		return UCODE_ERROR;
	}

	rev = mc_amd->hdr.patch_id;
	ret = UCODE_UPDATED;

out:
	uci->cpu_sig.rev = rev;
	c->microcode	 = rev;

	/* Update boot_cpu_data's revision too, if we're on the BSP: */
	if (c->cpu_index == boot_cpu_data.cpu_index)
		boot_cpu_data.microcode = rev;

	return ret;
}

void load_ucode_amd_ap(unsigned int cpuid_1_eax)
{
	unsigned int cpu = smp_processor_id();

	ucode_cpu_info[cpu].cpu_sig.sig = cpuid_1_eax;
	apply_microcode_amd(cpu);
}

static size_t install_equiv_cpu_table(const u8 *buf, size_t buf_size)
{
	u32 equiv_tbl_len;
	const u32 *hdr;

	if (!verify_equivalence_table(buf, buf_size))
		return 0;

	hdr = (const u32 *)buf;
	equiv_tbl_len = hdr[2];

	/* Zen and newer do not need an equivalence table. */
	if (x86_family(bsp_cpuid_1_eax) >= 0x17)
		goto out;

	equiv_table.entry = vmalloc(equiv_tbl_len);
	if (!equiv_table.entry) {
		pr_err("failed to allocate equivalent CPU table\n");
		return 0;
	}

	memcpy(equiv_table.entry, buf + CONTAINER_HDR_SZ, equiv_tbl_len);
	equiv_table.num_entries = equiv_tbl_len / sizeof(struct equiv_cpu_entry);

out:
	/* add header length */
	return equiv_tbl_len + CONTAINER_HDR_SZ;
}

static void free_equiv_cpu_table(void)
{
	if (x86_family(bsp_cpuid_1_eax) >= 0x17)
		return;

	vfree(equiv_table.entry);
	memset(&equiv_table, 0, sizeof(equiv_table));
}

static void cleanup(void)
{
	free_equiv_cpu_table();
	free_cache();
}

/*
 * Return a non-negative value even if some of the checks failed so that
 * we can skip over the next patch. If we return a negative value, we
 * signal a grave error like a memory allocation has failed and the
 * driver cannot continue functioning normally. In such cases, we tear
 * down everything we've used up so far and exit.
 */
static int verify_and_add_patch(u8 family, u8 *fw, unsigned int leftover,
				unsigned int *patch_size)
{
	struct microcode_header_amd *mc_hdr;
	struct ucode_patch *patch;
	u16 proc_id;
	int ret;

	ret = verify_patch(fw, leftover, patch_size);
	if (ret)
		return ret;

	patch = kzalloc(sizeof(*patch), GFP_KERNEL);
	if (!patch) {
		pr_err("Patch allocation failure.\n");
		return -EINVAL;
	}

	patch->data = kmemdup(fw + SECTION_HDR_SIZE, *patch_size, GFP_KERNEL);
	if (!patch->data) {
		pr_err("Patch data allocation failure.\n");
		kfree(patch);
		return -EINVAL;
	}
	patch->size = *patch_size;

	mc_hdr      = (struct microcode_header_amd *)(fw + SECTION_HDR_SIZE);
	proc_id     = mc_hdr->processor_rev_id;

	INIT_LIST_HEAD(&patch->plist);
	patch->patch_id  = mc_hdr->patch_id;
	patch->equiv_cpu = proc_id;

	ucode_dbg("%s: Adding patch_id: 0x%08x, proc_id: 0x%04x\n",
		 __func__, patch->patch_id, proc_id);

	/* ... and add to cache. */
	update_cache(patch);

	return 0;
}

/* Scan the blob in @data and add microcode patches to the cache. */
static enum ucode_state __load_microcode_amd(u8 family, const u8 *data, size_t size)
{
	u8 *fw = (u8 *)data;
	size_t offset;

	offset = install_equiv_cpu_table(data, size);
	if (!offset)
		return UCODE_ERROR;

	fw   += offset;
	size -= offset;

	if (*(u32 *)fw != UCODE_UCODE_TYPE) {
		pr_err("invalid type field in container file section header\n");
		free_equiv_cpu_table();
		return UCODE_ERROR;
	}

	while (size > 0) {
		unsigned int crnt_size = 0;
		int ret;

		ret = verify_and_add_patch(family, fw, size, &crnt_size);
		if (ret < 0)
			return UCODE_ERROR;

		fw   +=  crnt_size + SECTION_HDR_SIZE;
		size -= (crnt_size + SECTION_HDR_SIZE);
	}

	return UCODE_OK;
}

static enum ucode_state _load_microcode_amd(u8 family, const u8 *data, size_t size)
{
	enum ucode_state ret;

	/* free old equiv table */
	free_equiv_cpu_table();

	ret = __load_microcode_amd(family, data, size);
	if (ret != UCODE_OK)
		cleanup();

	return ret;
}

static enum ucode_state load_microcode_amd(u8 family, const u8 *data, size_t size)
{
	struct cpuinfo_x86 *c;
	unsigned int nid, cpu;
	struct ucode_patch *p;
	enum ucode_state ret;

	ret = _load_microcode_amd(family, data, size);
	if (ret != UCODE_OK)
		return ret;

	for_each_node_with_cpus(nid) {
		cpu = cpumask_first(cpumask_of_node(nid));
		c = &cpu_data(cpu);

		p = find_patch(cpu);
		if (!p)
			continue;

		if (c->microcode >= p->patch_id)
			continue;

		ret = UCODE_NEW;
	}

	return ret;
}

static int __init save_microcode_in_initrd(void)
{
	struct cpuinfo_x86 *c = &boot_cpu_data;
	struct cont_desc desc = { 0 };
	unsigned int cpuid_1_eax;
	enum ucode_state ret;
	struct cpio_data cp;

	if (microcode_loader_disabled() || c->x86_vendor != X86_VENDOR_AMD || c->x86 < 0x10)
		return 0;

	cpuid_1_eax = native_cpuid_eax(1);

	if (!find_blobs_in_containers(&cp))
		return -EINVAL;

	scan_containers(cp.data, cp.size, &desc);
	if (!desc.mc)
		return -EINVAL;

	ret = _load_microcode_amd(x86_family(cpuid_1_eax), desc.data, desc.size);
	if (ret > UCODE_UPDATED)
		return -EINVAL;

	return 0;
}
early_initcall(save_microcode_in_initrd);

/*
 * AMD microcode firmware naming convention, up to family 15h they are in
 * the legacy file:
 *
 *    amd-ucode/microcode_amd.bin
 *
 * This legacy file is always smaller than 2K in size.
 *
 * Beginning with family 15h, they are in family-specific firmware files:
 *
 *    amd-ucode/microcode_amd_fam15h.bin
 *    amd-ucode/microcode_amd_fam16h.bin
 *    ...
 *
 * These might be larger than 2K.
 */
static enum ucode_state request_microcode_amd(int cpu, struct device *device)
{
	char fw_name[36] = "amd-ucode/microcode_amd.bin";
	struct cpuinfo_x86 *c = &cpu_data(cpu);
	enum ucode_state ret = UCODE_NFOUND;
	const struct firmware *fw;

	if (force_minrev)
		return UCODE_NFOUND;

	if (c->x86 >= 0x15)
		snprintf(fw_name, sizeof(fw_name), "amd-ucode/microcode_amd_fam%.2xh.bin", c->x86);

	if (request_firmware_direct(&fw, (const char *)fw_name, device)) {
		ucode_dbg("failed to load file %s\n", fw_name);
		goto out;
	}

	ret = UCODE_ERROR;
	if (!verify_container(fw->data, fw->size))
		goto fw_release;

	ret = load_microcode_amd(c->x86, fw->data, fw->size);

 fw_release:
	release_firmware(fw);

 out:
	return ret;
}

static void microcode_fini_cpu_amd(int cpu)
{
	struct ucode_cpu_info *uci = ucode_cpu_info + cpu;

	uci->mc = NULL;
}

static void finalize_late_load_amd(int result)
{
	if (result)
		cleanup();
}

static struct microcode_ops microcode_amd_ops = {
	.request_microcode_fw	= request_microcode_amd,
	.collect_cpu_info	= collect_cpu_info_amd,
	.apply_microcode	= apply_microcode_amd,
	.microcode_fini_cpu	= microcode_fini_cpu_amd,
	.finalize_late_load	= finalize_late_load_amd,
	.nmi_safe		= true,
};

struct microcode_ops * __init init_amd_microcode(void)
{
	struct cpuinfo_x86 *c = &boot_cpu_data;

	if (c->x86_vendor != X86_VENDOR_AMD || c->x86 < 0x10) {
		pr_warn("AMD CPU family 0x%x not supported\n", c->x86);
		return NULL;
	}
	return &microcode_amd_ops;
}

void __exit exit_amd_microcode(void)
{
	cleanup();
}<|MERGE_RESOLUTION|>--- conflicted
+++ resolved
@@ -215,10 +215,13 @@
 	case 0xaa001: return 0xaa00116; break;
 	case 0xaa002: return 0xaa00218; break;
 	case 0xb0021: return 0xb002146; break;
+	case 0xb0081: return 0xb008111; break;
 	case 0xb1010: return 0xb101046; break;
 	case 0xb2040: return 0xb204031; break;
 	case 0xb4040: return 0xb404031; break;
+	case 0xb4041: return 0xb404101; break;
 	case 0xb6000: return 0xb600031; break;
+	case 0xb6080: return 0xb608031; break;
 	case 0xb7000: return 0xb700031; break;
 	default: break;
 
@@ -235,49 +238,9 @@
 		pr_info_once("No current revision, generating the lowest one: 0x%x\n", cur_rev);
 	}
 
-<<<<<<< HEAD
-	switch (cur_rev >> 8) {
-	case 0x80012: return cur_rev <= 0x8001277; break;
-	case 0x80082: return cur_rev <= 0x800820f; break;
-	case 0x83010: return cur_rev <= 0x830107c; break;
-	case 0x86001: return cur_rev <= 0x860010e; break;
-	case 0x86081: return cur_rev <= 0x8608108; break;
-	case 0x87010: return cur_rev <= 0x8701034; break;
-	case 0x8a000: return cur_rev <= 0x8a0000a; break;
-	case 0xa0010: return cur_rev <= 0xa00107a; break;
-	case 0xa0011: return cur_rev <= 0xa0011da; break;
-	case 0xa0012: return cur_rev <= 0xa001243; break;
-	case 0xa0082: return cur_rev <= 0xa00820e; break;
-	case 0xa1011: return cur_rev <= 0xa101153; break;
-	case 0xa1012: return cur_rev <= 0xa10124e; break;
-	case 0xa1081: return cur_rev <= 0xa108109; break;
-	case 0xa2010: return cur_rev <= 0xa20102f; break;
-	case 0xa2012: return cur_rev <= 0xa201212; break;
-	case 0xa4041: return cur_rev <= 0xa404109; break;
-	case 0xa5000: return cur_rev <= 0xa500013; break;
-	case 0xa6012: return cur_rev <= 0xa60120a; break;
-	case 0xa7041: return cur_rev <= 0xa704109; break;
-	case 0xa7052: return cur_rev <= 0xa705208; break;
-	case 0xa7080: return cur_rev <= 0xa708009; break;
-	case 0xa70c0: return cur_rev <= 0xa70C009; break;
-	case 0xaa001: return cur_rev <= 0xaa00116; break;
-	case 0xaa002: return cur_rev <= 0xaa00218; break;
-	case 0xb0021: return cur_rev <= 0xb002146; break;
-	case 0xb0081: return cur_rev <= 0xb008111; break;
-	case 0xb1010: return cur_rev <= 0xb101046; break;
-	case 0xb2040: return cur_rev <= 0xb204031; break;
-	case 0xb4040: return cur_rev <= 0xb404031; break;
-	case 0xb4041: return cur_rev <= 0xb404101; break;
-	case 0xb6000: return cur_rev <= 0xb600031; break;
-	case 0xb6080: return cur_rev <= 0xb608031; break;
-	case 0xb7000: return cur_rev <= 0xb700031; break;
-	default: break;
-	}
-=======
 	cutoff = get_cutoff_revision(cur_rev);
 	if (cutoff)
 		return cur_rev <= cutoff;
->>>>>>> ca8313fd
 
 	pr_info("You should not be seeing this. Please send the following couple of lines to x86-<at>-kernel.org\n");
 	pr_info("CPUID(1).EAX: 0x%x, current revision: 0x%x\n", bsp_cpuid_1_eax, cur_rev);
