--- conflicted
+++ resolved
@@ -2172,10 +2172,6 @@
 }
 EXPORT_SYMBOL_NS_GPL(bmi323_core_probe, IIO_BMI323);
 
-<<<<<<< HEAD
-#if defined(CONFIG_PM)
-=======
->>>>>>> 8ee0f23e
 static int bmi323_core_runtime_suspend(struct device *dev)
 {
 	struct iio_dev *indio_dev = dev_get_drvdata(dev);
@@ -2202,21 +2198,12 @@
 	}
 
 	for (unsigned int i = 0; i < ARRAY_SIZE(bmi323_ext_reg_savestate); i++) {
-<<<<<<< HEAD
-		ret = bmi323_read_ext_reg(data, bmi323_reg_savestate[i],
-					  &savestate->reg_settings[i]);
-		if (ret) {
-			dev_err(data->dev,
-				"Error reading bmi323 external reg 0x%x: %d\n",
-				bmi323_reg_savestate[i], ret);
-=======
 		ret = bmi323_read_ext_reg(data, bmi323_ext_reg_savestate[i],
 					  &savestate->ext_reg_settings[i]);
 		if (ret) {
 			dev_err(data->dev,
 				"Error reading bmi323 external reg 0x%x: %d\n",
 				bmi323_ext_reg_savestate[i], ret);
->>>>>>> 8ee0f23e
 			return ret;
 		}
 	}
@@ -2244,15 +2231,10 @@
 	 * after being reset in the lower power state by runtime-pm.
 	 */
 	ret = bmi323_init(data);
-<<<<<<< HEAD
-	if (!ret)
-		return ret;
-=======
 	if (ret) {
 		dev_err(data->dev, "Device power-on and init failed: %d", ret);
 		return ret;
 	}
->>>>>>> 8ee0f23e
 
 	/* Register must be cleared before changing an active config */
 	ret = regmap_write(data->regmap, BMI323_FEAT_IO0_REG, 0);
@@ -2262,21 +2244,12 @@
 	}
 
 	for (unsigned int i = 0; i < ARRAY_SIZE(bmi323_ext_reg_savestate); i++) {
-<<<<<<< HEAD
-		ret = bmi323_write_ext_reg(data, bmi323_reg_savestate[i],
-					   savestate->reg_settings[i]);
-		if (ret) {
-			dev_err(data->dev,
-				"Error writing bmi323 external reg 0x%x: %d\n",
-				bmi323_reg_savestate[i], ret);
-=======
 		ret = bmi323_write_ext_reg(data, bmi323_ext_reg_savestate[i],
 					   savestate->ext_reg_settings[i]);
 		if (ret) {
 			dev_err(data->dev,
 				"Error writing bmi323 external reg 0x%x: %d\n",
 				bmi323_ext_reg_savestate[i], ret);
->>>>>>> 8ee0f23e
 			return ret;
 		}
 	}
@@ -2321,17 +2294,9 @@
 	return iio_device_resume_triggering(indio_dev);
 }
 
-<<<<<<< HEAD
-#endif
-
-const struct dev_pm_ops bmi323_core_pm_ops = {
-	SET_RUNTIME_PM_OPS(bmi323_core_runtime_suspend,
-			   bmi323_core_runtime_resume, NULL)
-=======
 const struct dev_pm_ops bmi323_core_pm_ops = {
 	RUNTIME_PM_OPS(bmi323_core_runtime_suspend,
 		       bmi323_core_runtime_resume, NULL)
->>>>>>> 8ee0f23e
 };
 EXPORT_SYMBOL_NS_GPL(bmi323_core_pm_ops, IIO_BMI323);
 
