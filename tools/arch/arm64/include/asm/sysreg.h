/* SPDX-License-Identifier: GPL-2.0-only */
/*
 * Macros for accessing system registers with older binutils.
 *
 * Copyright (C) 2014 ARM Ltd.
 * Author: Catalin Marinas <catalin.marinas@arm.com>
 */

#ifndef __ASM_SYSREG_H
#define __ASM_SYSREG_H

#include <linux/bits.h>
#include <linux/stringify.h>
#include <linux/kasan-tags.h>

#include <asm/gpr-num.h>

/*
 * ARMv8 ARM reserves the following encoding for system registers:
 * (Ref: ARMv8 ARM, Section: "System instruction class encoding overview",
 *  C5.2, version:ARM DDI 0487A.f)
 *	[20-19] : Op0
 *	[18-16] : Op1
 *	[15-12] : CRn
 *	[11-8]  : CRm
 *	[7-5]   : Op2
 */
#define Op0_shift	19
#define Op0_mask	0x3
#define Op1_shift	16
#define Op1_mask	0x7
#define CRn_shift	12
#define CRn_mask	0xf
#define CRm_shift	8
#define CRm_mask	0xf
#define Op2_shift	5
#define Op2_mask	0x7

#define sys_reg(op0, op1, crn, crm, op2) \
	(((op0) << Op0_shift) | ((op1) << Op1_shift) | \
	 ((crn) << CRn_shift) | ((crm) << CRm_shift) | \
	 ((op2) << Op2_shift))

#define sys_insn	sys_reg

#define sys_reg_Op0(id)	(((id) >> Op0_shift) & Op0_mask)
#define sys_reg_Op1(id)	(((id) >> Op1_shift) & Op1_mask)
#define sys_reg_CRn(id)	(((id) >> CRn_shift) & CRn_mask)
#define sys_reg_CRm(id)	(((id) >> CRm_shift) & CRm_mask)
#define sys_reg_Op2(id)	(((id) >> Op2_shift) & Op2_mask)

#ifndef CONFIG_BROKEN_GAS_INST

#ifdef __ASSEMBLER__
// The space separator is omitted so that __emit_inst(x) can be parsed as
// either an assembler directive or an assembler macro argument.
#define __emit_inst(x)			.inst(x)
#else
#define __emit_inst(x)			".inst " __stringify((x)) "\n\t"
#endif

#else  /* CONFIG_BROKEN_GAS_INST */

#ifndef CONFIG_CPU_BIG_ENDIAN
#define __INSTR_BSWAP(x)		(x)
#else  /* CONFIG_CPU_BIG_ENDIAN */
#define __INSTR_BSWAP(x)		((((x) << 24) & 0xff000000)	| \
					 (((x) <<  8) & 0x00ff0000)	| \
					 (((x) >>  8) & 0x0000ff00)	| \
					 (((x) >> 24) & 0x000000ff))
#endif	/* CONFIG_CPU_BIG_ENDIAN */

#ifdef __ASSEMBLER__
#define __emit_inst(x)			.long __INSTR_BSWAP(x)
#else  /* __ASSEMBLER__ */
#define __emit_inst(x)			".long " __stringify(__INSTR_BSWAP(x)) "\n\t"
#endif	/* __ASSEMBLER__ */

#endif	/* CONFIG_BROKEN_GAS_INST */

/*
 * Instructions for modifying PSTATE fields.
 * As per Arm ARM for v8-A, Section "C.5.1.3 op0 == 0b00, architectural hints,
 * barriers and CLREX, and PSTATE access", ARM DDI 0487 C.a, system instructions
 * for accessing PSTATE fields have the following encoding:
 *	Op0 = 0, CRn = 4
 *	Op1, Op2 encodes the PSTATE field modified and defines the constraints.
 *	CRm = Imm4 for the instruction.
 *	Rt = 0x1f
 */
#define pstate_field(op1, op2)		((op1) << Op1_shift | (op2) << Op2_shift)
#define PSTATE_Imm_shift		CRm_shift
#define SET_PSTATE(x, r)		__emit_inst(0xd500401f | PSTATE_ ## r | ((!!x) << PSTATE_Imm_shift))

#define PSTATE_PAN			pstate_field(0, 4)
#define PSTATE_UAO			pstate_field(0, 3)
#define PSTATE_SSBS			pstate_field(3, 1)
#define PSTATE_DIT			pstate_field(3, 2)
#define PSTATE_TCO			pstate_field(3, 4)

#define SET_PSTATE_PAN(x)		SET_PSTATE((x), PAN)
#define SET_PSTATE_UAO(x)		SET_PSTATE((x), UAO)
#define SET_PSTATE_SSBS(x)		SET_PSTATE((x), SSBS)
#define SET_PSTATE_DIT(x)		SET_PSTATE((x), DIT)
#define SET_PSTATE_TCO(x)		SET_PSTATE((x), TCO)

#define set_pstate_pan(x)		asm volatile(SET_PSTATE_PAN(x))
#define set_pstate_uao(x)		asm volatile(SET_PSTATE_UAO(x))
#define set_pstate_ssbs(x)		asm volatile(SET_PSTATE_SSBS(x))
#define set_pstate_dit(x)		asm volatile(SET_PSTATE_DIT(x))

/* Register-based PAN access, for save/restore purposes */
#define SYS_PSTATE_PAN			sys_reg(3, 0, 4, 2, 3)

#define __SYS_BARRIER_INSN(CRm, op2, Rt) \
	__emit_inst(0xd5000000 | sys_insn(0, 3, 3, (CRm), (op2)) | ((Rt) & 0x1f))

#define SB_BARRIER_INSN			__SYS_BARRIER_INSN(0, 7, 31)

/* Data cache zero operations */
#define SYS_DC_ISW			sys_insn(1, 0, 7, 6, 2)
#define SYS_DC_IGSW			sys_insn(1, 0, 7, 6, 4)
#define SYS_DC_IGDSW			sys_insn(1, 0, 7, 6, 6)
#define SYS_DC_CSW			sys_insn(1, 0, 7, 10, 2)
#define SYS_DC_CGSW			sys_insn(1, 0, 7, 10, 4)
#define SYS_DC_CGDSW			sys_insn(1, 0, 7, 10, 6)
#define SYS_DC_CISW			sys_insn(1, 0, 7, 14, 2)
#define SYS_DC_CIGSW			sys_insn(1, 0, 7, 14, 4)
#define SYS_DC_CIGDSW			sys_insn(1, 0, 7, 14, 6)

#define SYS_IC_IALLUIS			sys_insn(1, 0, 7, 1, 0)
#define SYS_IC_IALLU			sys_insn(1, 0, 7, 5, 0)
#define SYS_IC_IVAU			sys_insn(1, 3, 7, 5, 1)

#define SYS_DC_IVAC			sys_insn(1, 0, 7, 6, 1)
#define SYS_DC_IGVAC			sys_insn(1, 0, 7, 6, 3)
#define SYS_DC_IGDVAC			sys_insn(1, 0, 7, 6, 5)

#define SYS_DC_CVAC			sys_insn(1, 3, 7, 10, 1)
#define SYS_DC_CGVAC			sys_insn(1, 3, 7, 10, 3)
#define SYS_DC_CGDVAC			sys_insn(1, 3, 7, 10, 5)

#define SYS_DC_CVAU			sys_insn(1, 3, 7, 11, 1)

#define SYS_DC_CVAP			sys_insn(1, 3, 7, 12, 1)
#define SYS_DC_CGVAP			sys_insn(1, 3, 7, 12, 3)
#define SYS_DC_CGDVAP			sys_insn(1, 3, 7, 12, 5)

#define SYS_DC_CVADP			sys_insn(1, 3, 7, 13, 1)
#define SYS_DC_CGVADP			sys_insn(1, 3, 7, 13, 3)
#define SYS_DC_CGDVADP			sys_insn(1, 3, 7, 13, 5)

#define SYS_DC_CIVAC			sys_insn(1, 3, 7, 14, 1)
#define SYS_DC_CIGVAC			sys_insn(1, 3, 7, 14, 3)
#define SYS_DC_CIGDVAC			sys_insn(1, 3, 7, 14, 5)

#define SYS_DC_ZVA			sys_insn(1, 3, 7, 4, 1)
#define SYS_DC_GVA			sys_insn(1, 3, 7, 4, 3)
#define SYS_DC_GZVA			sys_insn(1, 3, 7, 4, 4)

#define SYS_DC_CIVAPS			sys_insn(1, 0, 7, 15, 1)
#define SYS_DC_CIGDVAPS			sys_insn(1, 0, 7, 15, 5)

/*
 * Automatically generated definitions for system registers, the
 * manual encodings below are in the process of being converted to
 * come from here. The header relies on the definition of sys_reg()
 * earlier in this file.
 */
#include "asm/sysreg-defs.h"

/*
 * System registers, organised loosely by encoding but grouped together
 * where the architected name contains an index. e.g. ID_MMFR<n>_EL1.
 */
#define SYS_SVCR_SMSTOP_SM_EL0		sys_reg(0, 3, 4, 2, 3)
#define SYS_SVCR_SMSTART_SM_EL0		sys_reg(0, 3, 4, 3, 3)
#define SYS_SVCR_SMSTOP_SMZA_EL0	sys_reg(0, 3, 4, 6, 3)

#define SYS_DBGBVRn_EL1(n)		sys_reg(2, 0, 0, n, 4)
#define SYS_DBGBCRn_EL1(n)		sys_reg(2, 0, 0, n, 5)
#define SYS_DBGWVRn_EL1(n)		sys_reg(2, 0, 0, n, 6)
#define SYS_DBGWCRn_EL1(n)		sys_reg(2, 0, 0, n, 7)
#define SYS_MDRAR_EL1			sys_reg(2, 0, 1, 0, 0)

#define SYS_OSLSR_EL1			sys_reg(2, 0, 1, 1, 4)
#define OSLSR_EL1_OSLM_MASK		(BIT(3) | BIT(0))
#define OSLSR_EL1_OSLM_NI		0
#define OSLSR_EL1_OSLM_IMPLEMENTED	BIT(3)
#define OSLSR_EL1_OSLK			BIT(1)

#define SYS_OSDLR_EL1			sys_reg(2, 0, 1, 3, 4)
#define SYS_DBGPRCR_EL1			sys_reg(2, 0, 1, 4, 4)
#define SYS_DBGCLAIMSET_EL1		sys_reg(2, 0, 7, 8, 6)
#define SYS_DBGCLAIMCLR_EL1		sys_reg(2, 0, 7, 9, 6)
#define SYS_DBGAUTHSTATUS_EL1		sys_reg(2, 0, 7, 14, 6)
#define SYS_MDCCSR_EL0			sys_reg(2, 3, 0, 1, 0)
#define SYS_DBGDTR_EL0			sys_reg(2, 3, 0, 4, 0)
#define SYS_DBGDTRRX_EL0		sys_reg(2, 3, 0, 5, 0)
#define SYS_DBGDTRTX_EL0		sys_reg(2, 3, 0, 5, 0)
#define SYS_DBGVCR32_EL2		sys_reg(2, 4, 0, 7, 0)

#define SYS_BRBINF_EL1(n)		sys_reg(2, 1, 8, (n & 15), (((n & 16) >> 2) | 0))
#define SYS_BRBINFINJ_EL1		sys_reg(2, 1, 9, 1, 0)
#define SYS_BRBSRC_EL1(n)		sys_reg(2, 1, 8, (n & 15), (((n & 16) >> 2) | 1))
#define SYS_BRBSRCINJ_EL1		sys_reg(2, 1, 9, 1, 1)
#define SYS_BRBTGT_EL1(n)		sys_reg(2, 1, 8, (n & 15), (((n & 16) >> 2) | 2))
#define SYS_BRBTGTINJ_EL1		sys_reg(2, 1, 9, 1, 2)
#define SYS_BRBTS_EL1			sys_reg(2, 1, 9, 0, 2)

#define SYS_BRBCR_EL1			sys_reg(2, 1, 9, 0, 0)
#define SYS_BRBFCR_EL1			sys_reg(2, 1, 9, 0, 1)
#define SYS_BRBIDR0_EL1			sys_reg(2, 1, 9, 2, 0)

#define SYS_TRCITECR_EL1		sys_reg(3, 0, 1, 2, 3)
#define SYS_TRCACATR(m)			sys_reg(2, 1, 2, ((m & 7) << 1), (2 | (m >> 3)))
#define SYS_TRCACVR(m)			sys_reg(2, 1, 2, ((m & 7) << 1), (0 | (m >> 3)))
#define SYS_TRCAUTHSTATUS		sys_reg(2, 1, 7, 14, 6)
#define SYS_TRCAUXCTLR			sys_reg(2, 1, 0, 6, 0)
#define SYS_TRCBBCTLR			sys_reg(2, 1, 0, 15, 0)
#define SYS_TRCCCCTLR			sys_reg(2, 1, 0, 14, 0)
#define SYS_TRCCIDCCTLR0		sys_reg(2, 1, 3, 0, 2)
#define SYS_TRCCIDCCTLR1		sys_reg(2, 1, 3, 1, 2)
#define SYS_TRCCIDCVR(m)		sys_reg(2, 1, 3, ((m & 7) << 1), 0)
#define SYS_TRCCLAIMCLR			sys_reg(2, 1, 7, 9, 6)
#define SYS_TRCCLAIMSET			sys_reg(2, 1, 7, 8, 6)
#define SYS_TRCCNTCTLR(m)		sys_reg(2, 1, 0, (4 | (m & 3)), 5)
#define SYS_TRCCNTRLDVR(m)		sys_reg(2, 1, 0, (0 | (m & 3)), 5)
#define SYS_TRCCNTVR(m)			sys_reg(2, 1, 0, (8 | (m & 3)), 5)
#define SYS_TRCCONFIGR			sys_reg(2, 1, 0, 4, 0)
#define SYS_TRCDEVARCH			sys_reg(2, 1, 7, 15, 6)
#define SYS_TRCDEVID			sys_reg(2, 1, 7, 2, 7)
#define SYS_TRCEVENTCTL0R		sys_reg(2, 1, 0, 8, 0)
#define SYS_TRCEVENTCTL1R		sys_reg(2, 1, 0, 9, 0)
#define SYS_TRCEXTINSELR(m)		sys_reg(2, 1, 0, (8 | (m & 3)), 4)
#define SYS_TRCIDR0			sys_reg(2, 1, 0, 8, 7)
#define SYS_TRCIDR10			sys_reg(2, 1, 0, 2, 6)
#define SYS_TRCIDR11			sys_reg(2, 1, 0, 3, 6)
#define SYS_TRCIDR12			sys_reg(2, 1, 0, 4, 6)
#define SYS_TRCIDR13			sys_reg(2, 1, 0, 5, 6)
#define SYS_TRCIDR1			sys_reg(2, 1, 0, 9, 7)
#define SYS_TRCIDR2			sys_reg(2, 1, 0, 10, 7)
#define SYS_TRCIDR3			sys_reg(2, 1, 0, 11, 7)
#define SYS_TRCIDR4			sys_reg(2, 1, 0, 12, 7)
#define SYS_TRCIDR5			sys_reg(2, 1, 0, 13, 7)
#define SYS_TRCIDR6			sys_reg(2, 1, 0, 14, 7)
#define SYS_TRCIDR7			sys_reg(2, 1, 0, 15, 7)
#define SYS_TRCIDR8			sys_reg(2, 1, 0, 0, 6)
#define SYS_TRCIDR9			sys_reg(2, 1, 0, 1, 6)
#define SYS_TRCIMSPEC(m)		sys_reg(2, 1, 0, (m & 7), 7)
#define SYS_TRCITEEDCR			sys_reg(2, 1, 0, 2, 1)
#define SYS_TRCOSLSR			sys_reg(2, 1, 1, 1, 4)
#define SYS_TRCPRGCTLR			sys_reg(2, 1, 0, 1, 0)
#define SYS_TRCQCTLR			sys_reg(2, 1, 0, 1, 1)
#define SYS_TRCRSCTLR(m)		sys_reg(2, 1, 1, (m & 15), (0 | (m >> 4)))
#define SYS_TRCRSR			sys_reg(2, 1, 0, 10, 0)
#define SYS_TRCSEQEVR(m)		sys_reg(2, 1, 0, (m & 3), 4)
#define SYS_TRCSEQRSTEVR		sys_reg(2, 1, 0, 6, 4)
#define SYS_TRCSEQSTR			sys_reg(2, 1, 0, 7, 4)
#define SYS_TRCSSCCR(m)			sys_reg(2, 1, 1, (m & 7), 2)
#define SYS_TRCSSCSR(m)			sys_reg(2, 1, 1, (8 | (m & 7)), 2)
#define SYS_TRCSSPCICR(m)		sys_reg(2, 1, 1, (m & 7), 3)
#define SYS_TRCSTALLCTLR		sys_reg(2, 1, 0, 11, 0)
#define SYS_TRCSTATR			sys_reg(2, 1, 0, 3, 0)
#define SYS_TRCSYNCPR			sys_reg(2, 1, 0, 13, 0)
#define SYS_TRCTRACEIDR			sys_reg(2, 1, 0, 0, 1)
#define SYS_TRCTSCTLR			sys_reg(2, 1, 0, 12, 0)
#define SYS_TRCVICTLR			sys_reg(2, 1, 0, 0, 2)
#define SYS_TRCVIIECTLR			sys_reg(2, 1, 0, 1, 2)
#define SYS_TRCVIPCSSCTLR		sys_reg(2, 1, 0, 3, 2)
#define SYS_TRCVISSCTLR			sys_reg(2, 1, 0, 2, 2)
#define SYS_TRCVMIDCCTLR0		sys_reg(2, 1, 3, 2, 2)
#define SYS_TRCVMIDCCTLR1		sys_reg(2, 1, 3, 3, 2)
#define SYS_TRCVMIDCVR(m)		sys_reg(2, 1, 3, ((m & 7) << 1), 1)

/* ETM */
#define SYS_TRCOSLAR			sys_reg(2, 1, 1, 0, 4)

#define SYS_BRBCR_EL2			sys_reg(2, 4, 9, 0, 0)

#define SYS_MIDR_EL1			sys_reg(3, 0, 0, 0, 0)
#define SYS_MPIDR_EL1			sys_reg(3, 0, 0, 0, 5)
#define SYS_REVIDR_EL1			sys_reg(3, 0, 0, 0, 6)

#define SYS_ACTLR_EL1			sys_reg(3, 0, 1, 0, 1)
#define SYS_RGSR_EL1			sys_reg(3, 0, 1, 0, 5)
#define SYS_GCR_EL1			sys_reg(3, 0, 1, 0, 6)

#define SYS_TCR_EL1			sys_reg(3, 0, 2, 0, 2)

#define SYS_APIAKEYLO_EL1		sys_reg(3, 0, 2, 1, 0)
#define SYS_APIAKEYHI_EL1		sys_reg(3, 0, 2, 1, 1)
#define SYS_APIBKEYLO_EL1		sys_reg(3, 0, 2, 1, 2)
#define SYS_APIBKEYHI_EL1		sys_reg(3, 0, 2, 1, 3)

#define SYS_APDAKEYLO_EL1		sys_reg(3, 0, 2, 2, 0)
#define SYS_APDAKEYHI_EL1		sys_reg(3, 0, 2, 2, 1)
#define SYS_APDBKEYLO_EL1		sys_reg(3, 0, 2, 2, 2)
#define SYS_APDBKEYHI_EL1		sys_reg(3, 0, 2, 2, 3)

#define SYS_APGAKEYLO_EL1		sys_reg(3, 0, 2, 3, 0)
#define SYS_APGAKEYHI_EL1		sys_reg(3, 0, 2, 3, 1)

#define SYS_SPSR_EL1			sys_reg(3, 0, 4, 0, 0)
#define SYS_ELR_EL1			sys_reg(3, 0, 4, 0, 1)

#define SYS_ICC_PMR_EL1			sys_reg(3, 0, 4, 6, 0)

#define SYS_AFSR0_EL1			sys_reg(3, 0, 5, 1, 0)
#define SYS_AFSR1_EL1			sys_reg(3, 0, 5, 1, 1)
#define SYS_ESR_EL1			sys_reg(3, 0, 5, 2, 0)

#define SYS_ERRIDR_EL1			sys_reg(3, 0, 5, 3, 0)
#define SYS_ERRSELR_EL1			sys_reg(3, 0, 5, 3, 1)
#define SYS_ERXFR_EL1			sys_reg(3, 0, 5, 4, 0)
#define SYS_ERXCTLR_EL1			sys_reg(3, 0, 5, 4, 1)
#define SYS_ERXSTATUS_EL1		sys_reg(3, 0, 5, 4, 2)
#define SYS_ERXADDR_EL1			sys_reg(3, 0, 5, 4, 3)
#define SYS_ERXPFGF_EL1			sys_reg(3, 0, 5, 4, 4)
#define SYS_ERXPFGCTL_EL1		sys_reg(3, 0, 5, 4, 5)
#define SYS_ERXPFGCDN_EL1		sys_reg(3, 0, 5, 4, 6)
#define SYS_ERXMISC0_EL1		sys_reg(3, 0, 5, 5, 0)
#define SYS_ERXMISC1_EL1		sys_reg(3, 0, 5, 5, 1)
#define SYS_ERXMISC2_EL1		sys_reg(3, 0, 5, 5, 2)
#define SYS_ERXMISC3_EL1		sys_reg(3, 0, 5, 5, 3)
#define SYS_TFSR_EL1			sys_reg(3, 0, 5, 6, 0)
#define SYS_TFSRE0_EL1			sys_reg(3, 0, 5, 6, 1)

#define SYS_PAR_EL1			sys_reg(3, 0, 7, 4, 0)

#define SYS_PAR_EL1_F			BIT(0)
/* When PAR_EL1.F == 1 */
#define SYS_PAR_EL1_FST			GENMASK(6, 1)
#define SYS_PAR_EL1_PTW			BIT(8)
#define SYS_PAR_EL1_S			BIT(9)
#define SYS_PAR_EL1_AssuredOnly		BIT(12)
#define SYS_PAR_EL1_TopLevel		BIT(13)
#define SYS_PAR_EL1_Overlay		BIT(14)
#define SYS_PAR_EL1_DirtyBit		BIT(15)
#define SYS_PAR_EL1_F1_IMPDEF		GENMASK_ULL(63, 48)
#define SYS_PAR_EL1_F1_RES0		(BIT(7) | BIT(10) | GENMASK_ULL(47, 16))
#define SYS_PAR_EL1_RES1		BIT(11)
/* When PAR_EL1.F == 0 */
#define SYS_PAR_EL1_SH			GENMASK_ULL(8, 7)
#define SYS_PAR_EL1_NS			BIT(9)
#define SYS_PAR_EL1_F0_IMPDEF		BIT(10)
#define SYS_PAR_EL1_NSE			BIT(11)
#define SYS_PAR_EL1_PA			GENMASK_ULL(51, 12)
#define SYS_PAR_EL1_ATTR		GENMASK_ULL(63, 56)
#define SYS_PAR_EL1_F0_RES0		(GENMASK_ULL(6, 1) | GENMASK_ULL(55, 52))

/*** Statistical Profiling Extension ***/
#define PMSEVFR_EL1_RES0_IMP	\
	(GENMASK_ULL(47, 32) | GENMASK_ULL(23, 16) | GENMASK_ULL(11, 8) |\
	 BIT_ULL(6) | BIT_ULL(4) | BIT_ULL(2) | BIT_ULL(0))
#define PMSEVFR_EL1_RES0_V1P1	\
	(PMSEVFR_EL1_RES0_IMP & ~(BIT_ULL(18) | BIT_ULL(17) | BIT_ULL(11)))
#define PMSEVFR_EL1_RES0_V1P2	\
	(PMSEVFR_EL1_RES0_V1P1 & ~BIT_ULL(6))

/* Buffer error reporting */
#define PMBSR_EL1_FAULT_FSC_SHIFT	PMBSR_EL1_MSS_SHIFT
#define PMBSR_EL1_FAULT_FSC_MASK	PMBSR_EL1_MSS_MASK

#define PMBSR_EL1_BUF_BSC_SHIFT		PMBSR_EL1_MSS_SHIFT
#define PMBSR_EL1_BUF_BSC_MASK		PMBSR_EL1_MSS_MASK

#define PMBSR_EL1_BUF_BSC_FULL		0x1UL

/*** End of Statistical Profiling Extension ***/

#define TRBSR_EL1_BSC_MASK		GENMASK(5, 0)
#define TRBSR_EL1_BSC_SHIFT		0

#define SYS_PMINTENSET_EL1		sys_reg(3, 0, 9, 14, 1)
#define SYS_PMINTENCLR_EL1		sys_reg(3, 0, 9, 14, 2)

#define SYS_PMMIR_EL1			sys_reg(3, 0, 9, 14, 6)

#define SYS_MAIR_EL1			sys_reg(3, 0, 10, 2, 0)
#define SYS_AMAIR_EL1			sys_reg(3, 0, 10, 3, 0)

#define SYS_VBAR_EL1			sys_reg(3, 0, 12, 0, 0)
#define SYS_DISR_EL1			sys_reg(3, 0, 12, 1, 1)

#define SYS_ICC_IAR0_EL1		sys_reg(3, 0, 12, 8, 0)
#define SYS_ICC_EOIR0_EL1		sys_reg(3, 0, 12, 8, 1)
#define SYS_ICC_HPPIR0_EL1		sys_reg(3, 0, 12, 8, 2)
#define SYS_ICC_BPR0_EL1		sys_reg(3, 0, 12, 8, 3)
#define SYS_ICC_AP0Rn_EL1(n)		sys_reg(3, 0, 12, 8, 4 | n)
#define SYS_ICC_AP0R0_EL1		SYS_ICC_AP0Rn_EL1(0)
#define SYS_ICC_AP0R1_EL1		SYS_ICC_AP0Rn_EL1(1)
#define SYS_ICC_AP0R2_EL1		SYS_ICC_AP0Rn_EL1(2)
#define SYS_ICC_AP0R3_EL1		SYS_ICC_AP0Rn_EL1(3)
#define SYS_ICC_AP1Rn_EL1(n)		sys_reg(3, 0, 12, 9, n)
#define SYS_ICC_AP1R0_EL1		SYS_ICC_AP1Rn_EL1(0)
#define SYS_ICC_AP1R1_EL1		SYS_ICC_AP1Rn_EL1(1)
#define SYS_ICC_AP1R2_EL1		SYS_ICC_AP1Rn_EL1(2)
#define SYS_ICC_AP1R3_EL1		SYS_ICC_AP1Rn_EL1(3)
#define SYS_ICC_DIR_EL1			sys_reg(3, 0, 12, 11, 1)
#define SYS_ICC_RPR_EL1			sys_reg(3, 0, 12, 11, 3)
#define SYS_ICC_SGI1R_EL1		sys_reg(3, 0, 12, 11, 5)
#define SYS_ICC_ASGI1R_EL1		sys_reg(3, 0, 12, 11, 6)
#define SYS_ICC_SGI0R_EL1		sys_reg(3, 0, 12, 11, 7)
#define SYS_ICC_IAR1_EL1		sys_reg(3, 0, 12, 12, 0)
#define SYS_ICC_EOIR1_EL1		sys_reg(3, 0, 12, 12, 1)
#define SYS_ICC_HPPIR1_EL1		sys_reg(3, 0, 12, 12, 2)
#define SYS_ICC_BPR1_EL1		sys_reg(3, 0, 12, 12, 3)
#define SYS_ICC_CTLR_EL1		sys_reg(3, 0, 12, 12, 4)
#define SYS_ICC_SRE_EL1			sys_reg(3, 0, 12, 12, 5)
#define SYS_ICC_IGRPEN0_EL1		sys_reg(3, 0, 12, 12, 6)
#define SYS_ICC_IGRPEN1_EL1		sys_reg(3, 0, 12, 12, 7)

#define SYS_ACCDATA_EL1			sys_reg(3, 0, 13, 0, 5)

#define SYS_CNTKCTL_EL1			sys_reg(3, 0, 14, 1, 0)

#define SYS_AIDR_EL1			sys_reg(3, 1, 0, 0, 7)

#define SYS_RNDR_EL0			sys_reg(3, 3, 2, 4, 0)
#define SYS_RNDRRS_EL0			sys_reg(3, 3, 2, 4, 1)

#define SYS_PMCR_EL0			sys_reg(3, 3, 9, 12, 0)
#define SYS_PMCNTENSET_EL0		sys_reg(3, 3, 9, 12, 1)
#define SYS_PMCNTENCLR_EL0		sys_reg(3, 3, 9, 12, 2)
#define SYS_PMOVSCLR_EL0		sys_reg(3, 3, 9, 12, 3)
#define SYS_PMSWINC_EL0			sys_reg(3, 3, 9, 12, 4)
#define SYS_PMCEID0_EL0			sys_reg(3, 3, 9, 12, 6)
#define SYS_PMCEID1_EL0			sys_reg(3, 3, 9, 12, 7)
#define SYS_PMCCNTR_EL0			sys_reg(3, 3, 9, 13, 0)
#define SYS_PMXEVTYPER_EL0		sys_reg(3, 3, 9, 13, 1)
#define SYS_PMXEVCNTR_EL0		sys_reg(3, 3, 9, 13, 2)
#define SYS_PMUSERENR_EL0		sys_reg(3, 3, 9, 14, 0)
#define SYS_PMOVSSET_EL0		sys_reg(3, 3, 9, 14, 3)

#define SYS_TPIDR_EL0			sys_reg(3, 3, 13, 0, 2)
#define SYS_TPIDRRO_EL0			sys_reg(3, 3, 13, 0, 3)
#define SYS_TPIDR2_EL0			sys_reg(3, 3, 13, 0, 5)

#define SYS_SCXTNUM_EL0			sys_reg(3, 3, 13, 0, 7)

/* Definitions for system register interface to AMU for ARMv8.4 onwards */
#define SYS_AM_EL0(crm, op2)		sys_reg(3, 3, 13, (crm), (op2))
#define SYS_AMCR_EL0			SYS_AM_EL0(2, 0)
#define SYS_AMCFGR_EL0			SYS_AM_EL0(2, 1)
#define SYS_AMCGCR_EL0			SYS_AM_EL0(2, 2)
#define SYS_AMUSERENR_EL0		SYS_AM_EL0(2, 3)
#define SYS_AMCNTENCLR0_EL0		SYS_AM_EL0(2, 4)
#define SYS_AMCNTENSET0_EL0		SYS_AM_EL0(2, 5)
#define SYS_AMCNTENCLR1_EL0		SYS_AM_EL0(3, 0)
#define SYS_AMCNTENSET1_EL0		SYS_AM_EL0(3, 1)

/*
 * Group 0 of activity monitors (architected):
 *                op0  op1  CRn   CRm       op2
 * Counter:       11   011  1101  010:n<3>  n<2:0>
 * Type:          11   011  1101  011:n<3>  n<2:0>
 * n: 0-15
 *
 * Group 1 of activity monitors (auxiliary):
 *                op0  op1  CRn   CRm       op2
 * Counter:       11   011  1101  110:n<3>  n<2:0>
 * Type:          11   011  1101  111:n<3>  n<2:0>
 * n: 0-15
 */

#define SYS_AMEVCNTR0_EL0(n)		SYS_AM_EL0(4 + ((n) >> 3), (n) & 7)
#define SYS_AMEVTYPER0_EL0(n)		SYS_AM_EL0(6 + ((n) >> 3), (n) & 7)
#define SYS_AMEVCNTR1_EL0(n)		SYS_AM_EL0(12 + ((n) >> 3), (n) & 7)
#define SYS_AMEVTYPER1_EL0(n)		SYS_AM_EL0(14 + ((n) >> 3), (n) & 7)

/* AMU v1: Fixed (architecturally defined) activity monitors */
#define SYS_AMEVCNTR0_CORE_EL0		SYS_AMEVCNTR0_EL0(0)
#define SYS_AMEVCNTR0_CONST_EL0		SYS_AMEVCNTR0_EL0(1)
#define SYS_AMEVCNTR0_INST_RET_EL0	SYS_AMEVCNTR0_EL0(2)
#define SYS_AMEVCNTR0_MEM_STALL		SYS_AMEVCNTR0_EL0(3)

#define SYS_CNTFRQ_EL0			sys_reg(3, 3, 14, 0, 0)

#define SYS_CNTPCT_EL0			sys_reg(3, 3, 14, 0, 1)
#define SYS_CNTVCT_EL0			sys_reg(3, 3, 14, 0, 2)
#define SYS_CNTPCTSS_EL0		sys_reg(3, 3, 14, 0, 5)
#define SYS_CNTVCTSS_EL0		sys_reg(3, 3, 14, 0, 6)

#define SYS_CNTP_TVAL_EL0		sys_reg(3, 3, 14, 2, 0)
#define SYS_CNTP_CTL_EL0		sys_reg(3, 3, 14, 2, 1)
#define SYS_CNTP_CVAL_EL0		sys_reg(3, 3, 14, 2, 2)

#define SYS_CNTV_TVAL_EL0		sys_reg(3, 3, 14, 3, 0)
#define SYS_CNTV_CTL_EL0		sys_reg(3, 3, 14, 3, 1)
#define SYS_CNTV_CVAL_EL0		sys_reg(3, 3, 14, 3, 2)

#define SYS_AARCH32_CNTP_TVAL		sys_reg(0, 0, 14, 2, 0)
#define SYS_AARCH32_CNTP_CTL		sys_reg(0, 0, 14, 2, 1)
#define SYS_AARCH32_CNTPCT		sys_reg(0, 0, 0, 14, 0)
#define SYS_AARCH32_CNTVCT		sys_reg(0, 1, 0, 14, 0)
#define SYS_AARCH32_CNTP_CVAL		sys_reg(0, 2, 0, 14, 0)
#define SYS_AARCH32_CNTPCTSS		sys_reg(0, 8, 0, 14, 0)
#define SYS_AARCH32_CNTVCTSS		sys_reg(0, 9, 0, 14, 0)

#define __PMEV_op2(n)			((n) & 0x7)
#define __CNTR_CRm(n)			(0x8 | (((n) >> 3) & 0x3))
#define SYS_PMEVCNTSVRn_EL1(n)		sys_reg(2, 0, 14, __CNTR_CRm(n), __PMEV_op2(n))
#define SYS_PMEVCNTRn_EL0(n)		sys_reg(3, 3, 14, __CNTR_CRm(n), __PMEV_op2(n))
#define __TYPER_CRm(n)			(0xc | (((n) >> 3) & 0x3))
#define SYS_PMEVTYPERn_EL0(n)		sys_reg(3, 3, 14, __TYPER_CRm(n), __PMEV_op2(n))

#define SYS_PMCCFILTR_EL0		sys_reg(3, 3, 14, 15, 7)

#define	SYS_SPMCGCRn_EL1(n)		sys_reg(2, 0, 9, 13, ((n) & 1))

#define __SPMEV_op2(n)			((n) & 0x7)
#define __SPMEV_crm(p, n)		((((p) & 7) << 1) | (((n) >> 3) & 1))
#define SYS_SPMEVCNTRn_EL0(n)		sys_reg(2, 3, 14, __SPMEV_crm(0b000, n), __SPMEV_op2(n))
#define	SYS_SPMEVFILT2Rn_EL0(n)		sys_reg(2, 3, 14, __SPMEV_crm(0b011, n), __SPMEV_op2(n))
#define	SYS_SPMEVFILTRn_EL0(n)		sys_reg(2, 3, 14, __SPMEV_crm(0b010, n), __SPMEV_op2(n))
#define	SYS_SPMEVTYPERn_EL0(n)		sys_reg(2, 3, 14, __SPMEV_crm(0b001, n), __SPMEV_op2(n))

#define SYS_VPIDR_EL2			sys_reg(3, 4, 0, 0, 0)
#define SYS_VMPIDR_EL2			sys_reg(3, 4, 0, 0, 5)

#define SYS_SCTLR_EL2			sys_reg(3, 4, 1, 0, 0)
#define SYS_ACTLR_EL2			sys_reg(3, 4, 1, 0, 1)
#define SYS_SCTLR2_EL2			sys_reg(3, 4, 1, 0, 3)
#define SYS_HCR_EL2			sys_reg(3, 4, 1, 1, 0)
#define SYS_MDCR_EL2			sys_reg(3, 4, 1, 1, 1)
#define SYS_CPTR_EL2			sys_reg(3, 4, 1, 1, 2)
#define SYS_HSTR_EL2			sys_reg(3, 4, 1, 1, 3)
#define SYS_HACR_EL2			sys_reg(3, 4, 1, 1, 7)

#define SYS_TTBR0_EL2			sys_reg(3, 4, 2, 0, 0)
#define SYS_TTBR1_EL2			sys_reg(3, 4, 2, 0, 1)
#define SYS_TCR_EL2			sys_reg(3, 4, 2, 0, 2)
#define SYS_VTTBR_EL2			sys_reg(3, 4, 2, 1, 0)
#define SYS_VTCR_EL2			sys_reg(3, 4, 2, 1, 2)

#define SYS_VNCR_EL2			sys_reg(3, 4, 2, 2, 0)
#define SYS_SPSR_EL2			sys_reg(3, 4, 4, 0, 0)
#define SYS_ELR_EL2			sys_reg(3, 4, 4, 0, 1)
#define SYS_SP_EL1			sys_reg(3, 4, 4, 1, 0)
#define SYS_SPSR_irq			sys_reg(3, 4, 4, 3, 0)
#define SYS_SPSR_abt			sys_reg(3, 4, 4, 3, 1)
#define SYS_SPSR_und			sys_reg(3, 4, 4, 3, 2)
#define SYS_SPSR_fiq			sys_reg(3, 4, 4, 3, 3)
#define SYS_IFSR32_EL2			sys_reg(3, 4, 5, 0, 1)
#define SYS_AFSR0_EL2			sys_reg(3, 4, 5, 1, 0)
#define SYS_AFSR1_EL2			sys_reg(3, 4, 5, 1, 1)
#define SYS_ESR_EL2			sys_reg(3, 4, 5, 2, 0)
#define SYS_VSESR_EL2			sys_reg(3, 4, 5, 2, 3)
#define SYS_FPEXC32_EL2			sys_reg(3, 4, 5, 3, 0)
#define SYS_TFSR_EL2			sys_reg(3, 4, 5, 6, 0)

#define SYS_FAR_EL2			sys_reg(3, 4, 6, 0, 0)
#define SYS_HPFAR_EL2			sys_reg(3, 4, 6, 0, 4)

#define SYS_MAIR_EL2			sys_reg(3, 4, 10, 2, 0)
#define SYS_AMAIR_EL2			sys_reg(3, 4, 10, 3, 0)

#define SYS_VBAR_EL2			sys_reg(3, 4, 12, 0, 0)
#define SYS_RVBAR_EL2			sys_reg(3, 4, 12, 0, 1)
#define SYS_RMR_EL2			sys_reg(3, 4, 12, 0, 2)
#define SYS_VDISR_EL2			sys_reg(3, 4, 12, 1, 1)
#define __SYS__AP0Rx_EL2(x)		sys_reg(3, 4, 12, 8, x)
#define SYS_ICH_AP0R0_EL2		__SYS__AP0Rx_EL2(0)
#define SYS_ICH_AP0R1_EL2		__SYS__AP0Rx_EL2(1)
#define SYS_ICH_AP0R2_EL2		__SYS__AP0Rx_EL2(2)
#define SYS_ICH_AP0R3_EL2		__SYS__AP0Rx_EL2(3)

#define __SYS__AP1Rx_EL2(x)		sys_reg(3, 4, 12, 9, x)
#define SYS_ICH_AP1R0_EL2		__SYS__AP1Rx_EL2(0)
#define SYS_ICH_AP1R1_EL2		__SYS__AP1Rx_EL2(1)
#define SYS_ICH_AP1R2_EL2		__SYS__AP1Rx_EL2(2)
#define SYS_ICH_AP1R3_EL2		__SYS__AP1Rx_EL2(3)

#define SYS_ICH_VSEIR_EL2		sys_reg(3, 4, 12, 9, 4)
#define SYS_ICC_SRE_EL2			sys_reg(3, 4, 12, 9, 5)
#define SYS_ICH_EISR_EL2		sys_reg(3, 4, 12, 11, 3)
#define SYS_ICH_ELRSR_EL2		sys_reg(3, 4, 12, 11, 5)
#define SYS_ICH_VMCR_EL2		sys_reg(3, 4, 12, 11, 7)

#define __SYS__LR0_EL2(x)		sys_reg(3, 4, 12, 12, x)
#define SYS_ICH_LR0_EL2			__SYS__LR0_EL2(0)
#define SYS_ICH_LR1_EL2			__SYS__LR0_EL2(1)
#define SYS_ICH_LR2_EL2			__SYS__LR0_EL2(2)
#define SYS_ICH_LR3_EL2			__SYS__LR0_EL2(3)
#define SYS_ICH_LR4_EL2			__SYS__LR0_EL2(4)
#define SYS_ICH_LR5_EL2			__SYS__LR0_EL2(5)
#define SYS_ICH_LR6_EL2			__SYS__LR0_EL2(6)
#define SYS_ICH_LR7_EL2			__SYS__LR0_EL2(7)

#define __SYS__LR8_EL2(x)		sys_reg(3, 4, 12, 13, x)
#define SYS_ICH_LR8_EL2			__SYS__LR8_EL2(0)
#define SYS_ICH_LR9_EL2			__SYS__LR8_EL2(1)
#define SYS_ICH_LR10_EL2		__SYS__LR8_EL2(2)
#define SYS_ICH_LR11_EL2		__SYS__LR8_EL2(3)
#define SYS_ICH_LR12_EL2		__SYS__LR8_EL2(4)
#define SYS_ICH_LR13_EL2		__SYS__LR8_EL2(5)
#define SYS_ICH_LR14_EL2		__SYS__LR8_EL2(6)
#define SYS_ICH_LR15_EL2		__SYS__LR8_EL2(7)

#define SYS_CONTEXTIDR_EL2		sys_reg(3, 4, 13, 0, 1)
#define SYS_TPIDR_EL2			sys_reg(3, 4, 13, 0, 2)
#define SYS_SCXTNUM_EL2			sys_reg(3, 4, 13, 0, 7)

#define __AMEV_op2(m)			(m & 0x7)
#define __AMEV_CRm(n, m)		(n | ((m & 0x8) >> 3))
#define __SYS__AMEVCNTVOFF0n_EL2(m)	sys_reg(3, 4, 13, __AMEV_CRm(0x8, m), __AMEV_op2(m))
#define SYS_AMEVCNTVOFF0n_EL2(m)	__SYS__AMEVCNTVOFF0n_EL2(m)
#define __SYS__AMEVCNTVOFF1n_EL2(m)	sys_reg(3, 4, 13, __AMEV_CRm(0xA, m), __AMEV_op2(m))
#define SYS_AMEVCNTVOFF1n_EL2(m)	__SYS__AMEVCNTVOFF1n_EL2(m)

#define SYS_CNTVOFF_EL2			sys_reg(3, 4, 14, 0, 3)
#define SYS_CNTHCTL_EL2			sys_reg(3, 4, 14, 1, 0)
#define SYS_CNTHP_TVAL_EL2		sys_reg(3, 4, 14, 2, 0)
#define SYS_CNTHP_CTL_EL2		sys_reg(3, 4, 14, 2, 1)
#define SYS_CNTHP_CVAL_EL2		sys_reg(3, 4, 14, 2, 2)
#define SYS_CNTHV_TVAL_EL2		sys_reg(3, 4, 14, 3, 0)
#define SYS_CNTHV_CTL_EL2		sys_reg(3, 4, 14, 3, 1)
#define SYS_CNTHV_CVAL_EL2		sys_reg(3, 4, 14, 3, 2)

/* VHE encodings for architectural EL0/1 system registers */
#define SYS_BRBCR_EL12			sys_reg(2, 5, 9, 0, 0)
#define SYS_TTBR0_EL12			sys_reg(3, 5, 2, 0, 0)
#define SYS_TTBR1_EL12			sys_reg(3, 5, 2, 0, 1)
#define SYS_SPSR_EL12			sys_reg(3, 5, 4, 0, 0)
#define SYS_ELR_EL12			sys_reg(3, 5, 4, 0, 1)
#define SYS_AFSR0_EL12			sys_reg(3, 5, 5, 1, 0)
#define SYS_AFSR1_EL12			sys_reg(3, 5, 5, 1, 1)
#define SYS_ESR_EL12			sys_reg(3, 5, 5, 2, 0)
#define SYS_TFSR_EL12			sys_reg(3, 5, 5, 6, 0)
#define SYS_PMSCR_EL12			sys_reg(3, 5, 9, 9, 0)
#define SYS_MAIR_EL12			sys_reg(3, 5, 10, 2, 0)
#define SYS_AMAIR_EL12			sys_reg(3, 5, 10, 3, 0)
#define SYS_VBAR_EL12			sys_reg(3, 5, 12, 0, 0)
#define SYS_SCXTNUM_EL12		sys_reg(3, 5, 13, 0, 7)
#define SYS_CNTKCTL_EL12		sys_reg(3, 5, 14, 1, 0)
#define SYS_CNTP_TVAL_EL02		sys_reg(3, 5, 14, 2, 0)
#define SYS_CNTP_CTL_EL02		sys_reg(3, 5, 14, 2, 1)
#define SYS_CNTP_CVAL_EL02		sys_reg(3, 5, 14, 2, 2)
#define SYS_CNTV_TVAL_EL02		sys_reg(3, 5, 14, 3, 0)
#define SYS_CNTV_CTL_EL02		sys_reg(3, 5, 14, 3, 1)
#define SYS_CNTV_CVAL_EL02		sys_reg(3, 5, 14, 3, 2)

#define SYS_SP_EL2			sys_reg(3, 6,  4, 1, 0)

/* AT instructions */
#define AT_Op0 1
#define AT_CRn 7

#define OP_AT_S1E1R	sys_insn(AT_Op0, 0, AT_CRn, 8, 0)
#define OP_AT_S1E1W	sys_insn(AT_Op0, 0, AT_CRn, 8, 1)
#define OP_AT_S1E0R	sys_insn(AT_Op0, 0, AT_CRn, 8, 2)
#define OP_AT_S1E0W	sys_insn(AT_Op0, 0, AT_CRn, 8, 3)
#define OP_AT_S1E1RP	sys_insn(AT_Op0, 0, AT_CRn, 9, 0)
#define OP_AT_S1E1WP	sys_insn(AT_Op0, 0, AT_CRn, 9, 1)
#define OP_AT_S1E1A	sys_insn(AT_Op0, 0, AT_CRn, 9, 2)
#define OP_AT_S1E2R	sys_insn(AT_Op0, 4, AT_CRn, 8, 0)
#define OP_AT_S1E2W	sys_insn(AT_Op0, 4, AT_CRn, 8, 1)
#define OP_AT_S12E1R	sys_insn(AT_Op0, 4, AT_CRn, 8, 4)
#define OP_AT_S12E1W	sys_insn(AT_Op0, 4, AT_CRn, 8, 5)
#define OP_AT_S12E0R	sys_insn(AT_Op0, 4, AT_CRn, 8, 6)
#define OP_AT_S12E0W	sys_insn(AT_Op0, 4, AT_CRn, 8, 7)
#define OP_AT_S1E2A	sys_insn(AT_Op0, 4, AT_CRn, 9, 2)

/* TLBI instructions */
#define TLBI_Op0	1

#define TLBI_Op1_EL1	0	/* Accessible from EL1 or higher */
#define TLBI_Op1_EL2	4	/* Accessible from EL2 or higher */

#define TLBI_CRn_XS	8	/* Extra Slow (the common one) */
#define TLBI_CRn_nXS	9	/* not Extra Slow (which nobody uses)*/

#define TLBI_CRm_IPAIS	0	/* S2 Inner-Shareable */
#define TLBI_CRm_nROS	1	/* non-Range, Outer-Sharable */
#define TLBI_CRm_RIS	2	/* Range, Inner-Sharable */
#define TLBI_CRm_nRIS	3	/* non-Range, Inner-Sharable */
#define TLBI_CRm_IPAONS	4	/* S2 Outer and Non-Shareable */
#define TLBI_CRm_ROS	5	/* Range, Outer-Sharable */
#define TLBI_CRm_RNS	6	/* Range, Non-Sharable */
#define TLBI_CRm_nRNS	7	/* non-Range, Non-Sharable */

#define OP_TLBI_VMALLE1OS		sys_insn(1, 0, 8, 1, 0)
#define OP_TLBI_VAE1OS			sys_insn(1, 0, 8, 1, 1)
#define OP_TLBI_ASIDE1OS		sys_insn(1, 0, 8, 1, 2)
#define OP_TLBI_VAAE1OS			sys_insn(1, 0, 8, 1, 3)
#define OP_TLBI_VALE1OS			sys_insn(1, 0, 8, 1, 5)
#define OP_TLBI_VAALE1OS		sys_insn(1, 0, 8, 1, 7)
#define OP_TLBI_RVAE1IS			sys_insn(1, 0, 8, 2, 1)
#define OP_TLBI_RVAAE1IS		sys_insn(1, 0, 8, 2, 3)
#define OP_TLBI_RVALE1IS		sys_insn(1, 0, 8, 2, 5)
#define OP_TLBI_RVAALE1IS		sys_insn(1, 0, 8, 2, 7)
#define OP_TLBI_VMALLE1IS		sys_insn(1, 0, 8, 3, 0)
#define OP_TLBI_VAE1IS			sys_insn(1, 0, 8, 3, 1)
#define OP_TLBI_ASIDE1IS		sys_insn(1, 0, 8, 3, 2)
#define OP_TLBI_VAAE1IS			sys_insn(1, 0, 8, 3, 3)
#define OP_TLBI_VALE1IS			sys_insn(1, 0, 8, 3, 5)
#define OP_TLBI_VAALE1IS		sys_insn(1, 0, 8, 3, 7)
#define OP_TLBI_RVAE1OS			sys_insn(1, 0, 8, 5, 1)
#define OP_TLBI_RVAAE1OS		sys_insn(1, 0, 8, 5, 3)
#define OP_TLBI_RVALE1OS		sys_insn(1, 0, 8, 5, 5)
#define OP_TLBI_RVAALE1OS		sys_insn(1, 0, 8, 5, 7)
#define OP_TLBI_RVAE1			sys_insn(1, 0, 8, 6, 1)
#define OP_TLBI_RVAAE1			sys_insn(1, 0, 8, 6, 3)
#define OP_TLBI_RVALE1			sys_insn(1, 0, 8, 6, 5)
#define OP_TLBI_RVAALE1			sys_insn(1, 0, 8, 6, 7)
#define OP_TLBI_VMALLE1			sys_insn(1, 0, 8, 7, 0)
#define OP_TLBI_VAE1			sys_insn(1, 0, 8, 7, 1)
#define OP_TLBI_ASIDE1			sys_insn(1, 0, 8, 7, 2)
#define OP_TLBI_VAAE1			sys_insn(1, 0, 8, 7, 3)
#define OP_TLBI_VALE1			sys_insn(1, 0, 8, 7, 5)
#define OP_TLBI_VAALE1			sys_insn(1, 0, 8, 7, 7)
#define OP_TLBI_VMALLE1OSNXS		sys_insn(1, 0, 9, 1, 0)
#define OP_TLBI_VAE1OSNXS		sys_insn(1, 0, 9, 1, 1)
#define OP_TLBI_ASIDE1OSNXS		sys_insn(1, 0, 9, 1, 2)
#define OP_TLBI_VAAE1OSNXS		sys_insn(1, 0, 9, 1, 3)
#define OP_TLBI_VALE1OSNXS		sys_insn(1, 0, 9, 1, 5)
#define OP_TLBI_VAALE1OSNXS		sys_insn(1, 0, 9, 1, 7)
#define OP_TLBI_RVAE1ISNXS		sys_insn(1, 0, 9, 2, 1)
#define OP_TLBI_RVAAE1ISNXS		sys_insn(1, 0, 9, 2, 3)
#define OP_TLBI_RVALE1ISNXS		sys_insn(1, 0, 9, 2, 5)
#define OP_TLBI_RVAALE1ISNXS		sys_insn(1, 0, 9, 2, 7)
#define OP_TLBI_VMALLE1ISNXS		sys_insn(1, 0, 9, 3, 0)
#define OP_TLBI_VAE1ISNXS		sys_insn(1, 0, 9, 3, 1)
#define OP_TLBI_ASIDE1ISNXS		sys_insn(1, 0, 9, 3, 2)
#define OP_TLBI_VAAE1ISNXS		sys_insn(1, 0, 9, 3, 3)
#define OP_TLBI_VALE1ISNXS		sys_insn(1, 0, 9, 3, 5)
#define OP_TLBI_VAALE1ISNXS		sys_insn(1, 0, 9, 3, 7)
#define OP_TLBI_RVAE1OSNXS		sys_insn(1, 0, 9, 5, 1)
#define OP_TLBI_RVAAE1OSNXS		sys_insn(1, 0, 9, 5, 3)
#define OP_TLBI_RVALE1OSNXS		sys_insn(1, 0, 9, 5, 5)
#define OP_TLBI_RVAALE1OSNXS		sys_insn(1, 0, 9, 5, 7)
#define OP_TLBI_RVAE1NXS		sys_insn(1, 0, 9, 6, 1)
#define OP_TLBI_RVAAE1NXS		sys_insn(1, 0, 9, 6, 3)
#define OP_TLBI_RVALE1NXS		sys_insn(1, 0, 9, 6, 5)
#define OP_TLBI_RVAALE1NXS		sys_insn(1, 0, 9, 6, 7)
#define OP_TLBI_VMALLE1NXS		sys_insn(1, 0, 9, 7, 0)
#define OP_TLBI_VAE1NXS			sys_insn(1, 0, 9, 7, 1)
#define OP_TLBI_ASIDE1NXS		sys_insn(1, 0, 9, 7, 2)
#define OP_TLBI_VAAE1NXS		sys_insn(1, 0, 9, 7, 3)
#define OP_TLBI_VALE1NXS		sys_insn(1, 0, 9, 7, 5)
#define OP_TLBI_VAALE1NXS		sys_insn(1, 0, 9, 7, 7)
#define OP_TLBI_IPAS2E1IS		sys_insn(1, 4, 8, 0, 1)
#define OP_TLBI_RIPAS2E1IS		sys_insn(1, 4, 8, 0, 2)
#define OP_TLBI_IPAS2LE1IS		sys_insn(1, 4, 8, 0, 5)
#define OP_TLBI_RIPAS2LE1IS		sys_insn(1, 4, 8, 0, 6)
#define OP_TLBI_ALLE2OS			sys_insn(1, 4, 8, 1, 0)
#define OP_TLBI_VAE2OS			sys_insn(1, 4, 8, 1, 1)
#define OP_TLBI_ALLE1OS			sys_insn(1, 4, 8, 1, 4)
#define OP_TLBI_VALE2OS			sys_insn(1, 4, 8, 1, 5)
#define OP_TLBI_VMALLS12E1OS		sys_insn(1, 4, 8, 1, 6)
#define OP_TLBI_RVAE2IS			sys_insn(1, 4, 8, 2, 1)
#define OP_TLBI_RVALE2IS		sys_insn(1, 4, 8, 2, 5)
#define OP_TLBI_ALLE2IS			sys_insn(1, 4, 8, 3, 0)
#define OP_TLBI_VAE2IS			sys_insn(1, 4, 8, 3, 1)
#define OP_TLBI_ALLE1IS			sys_insn(1, 4, 8, 3, 4)
#define OP_TLBI_VALE2IS			sys_insn(1, 4, 8, 3, 5)
#define OP_TLBI_VMALLS12E1IS		sys_insn(1, 4, 8, 3, 6)
#define OP_TLBI_IPAS2E1OS		sys_insn(1, 4, 8, 4, 0)
#define OP_TLBI_IPAS2E1			sys_insn(1, 4, 8, 4, 1)
#define OP_TLBI_RIPAS2E1		sys_insn(1, 4, 8, 4, 2)
#define OP_TLBI_RIPAS2E1OS		sys_insn(1, 4, 8, 4, 3)
#define OP_TLBI_IPAS2LE1OS		sys_insn(1, 4, 8, 4, 4)
#define OP_TLBI_IPAS2LE1		sys_insn(1, 4, 8, 4, 5)
#define OP_TLBI_RIPAS2LE1		sys_insn(1, 4, 8, 4, 6)
#define OP_TLBI_RIPAS2LE1OS		sys_insn(1, 4, 8, 4, 7)
#define OP_TLBI_RVAE2OS			sys_insn(1, 4, 8, 5, 1)
#define OP_TLBI_RVALE2OS		sys_insn(1, 4, 8, 5, 5)
#define OP_TLBI_RVAE2			sys_insn(1, 4, 8, 6, 1)
#define OP_TLBI_RVALE2			sys_insn(1, 4, 8, 6, 5)
#define OP_TLBI_ALLE2			sys_insn(1, 4, 8, 7, 0)
#define OP_TLBI_VAE2			sys_insn(1, 4, 8, 7, 1)
#define OP_TLBI_ALLE1			sys_insn(1, 4, 8, 7, 4)
#define OP_TLBI_VALE2			sys_insn(1, 4, 8, 7, 5)
#define OP_TLBI_VMALLS12E1		sys_insn(1, 4, 8, 7, 6)
#define OP_TLBI_IPAS2E1ISNXS		sys_insn(1, 4, 9, 0, 1)
#define OP_TLBI_RIPAS2E1ISNXS		sys_insn(1, 4, 9, 0, 2)
#define OP_TLBI_IPAS2LE1ISNXS		sys_insn(1, 4, 9, 0, 5)
#define OP_TLBI_RIPAS2LE1ISNXS		sys_insn(1, 4, 9, 0, 6)
#define OP_TLBI_ALLE2OSNXS		sys_insn(1, 4, 9, 1, 0)
#define OP_TLBI_VAE2OSNXS		sys_insn(1, 4, 9, 1, 1)
#define OP_TLBI_ALLE1OSNXS		sys_insn(1, 4, 9, 1, 4)
#define OP_TLBI_VALE2OSNXS		sys_insn(1, 4, 9, 1, 5)
#define OP_TLBI_VMALLS12E1OSNXS		sys_insn(1, 4, 9, 1, 6)
#define OP_TLBI_RVAE2ISNXS		sys_insn(1, 4, 9, 2, 1)
#define OP_TLBI_RVALE2ISNXS		sys_insn(1, 4, 9, 2, 5)
#define OP_TLBI_ALLE2ISNXS		sys_insn(1, 4, 9, 3, 0)
#define OP_TLBI_VAE2ISNXS		sys_insn(1, 4, 9, 3, 1)
#define OP_TLBI_ALLE1ISNXS		sys_insn(1, 4, 9, 3, 4)
#define OP_TLBI_VALE2ISNXS		sys_insn(1, 4, 9, 3, 5)
#define OP_TLBI_VMALLS12E1ISNXS		sys_insn(1, 4, 9, 3, 6)
#define OP_TLBI_IPAS2E1OSNXS		sys_insn(1, 4, 9, 4, 0)
#define OP_TLBI_IPAS2E1NXS		sys_insn(1, 4, 9, 4, 1)
#define OP_TLBI_RIPAS2E1NXS		sys_insn(1, 4, 9, 4, 2)
#define OP_TLBI_RIPAS2E1OSNXS		sys_insn(1, 4, 9, 4, 3)
#define OP_TLBI_IPAS2LE1OSNXS		sys_insn(1, 4, 9, 4, 4)
#define OP_TLBI_IPAS2LE1NXS		sys_insn(1, 4, 9, 4, 5)
#define OP_TLBI_RIPAS2LE1NXS		sys_insn(1, 4, 9, 4, 6)
#define OP_TLBI_RIPAS2LE1OSNXS		sys_insn(1, 4, 9, 4, 7)
#define OP_TLBI_RVAE2OSNXS		sys_insn(1, 4, 9, 5, 1)
#define OP_TLBI_RVALE2OSNXS		sys_insn(1, 4, 9, 5, 5)
#define OP_TLBI_RVAE2NXS		sys_insn(1, 4, 9, 6, 1)
#define OP_TLBI_RVALE2NXS		sys_insn(1, 4, 9, 6, 5)
#define OP_TLBI_ALLE2NXS		sys_insn(1, 4, 9, 7, 0)
#define OP_TLBI_VAE2NXS			sys_insn(1, 4, 9, 7, 1)
#define OP_TLBI_ALLE1NXS		sys_insn(1, 4, 9, 7, 4)
#define OP_TLBI_VALE2NXS		sys_insn(1, 4, 9, 7, 5)
#define OP_TLBI_VMALLS12E1NXS		sys_insn(1, 4, 9, 7, 6)

/* Misc instructions */
#define OP_GCSPUSHX			sys_insn(1, 0, 7, 7, 4)
#define OP_GCSPOPCX			sys_insn(1, 0, 7, 7, 5)
#define OP_GCSPOPX			sys_insn(1, 0, 7, 7, 6)
#define OP_GCSPUSHM			sys_insn(1, 3, 7, 7, 0)

#define OP_BRB_IALL			sys_insn(1, 1, 7, 2, 4)
#define OP_BRB_INJ			sys_insn(1, 1, 7, 2, 5)
#define OP_CFP_RCTX			sys_insn(1, 3, 7, 3, 4)
#define OP_DVP_RCTX			sys_insn(1, 3, 7, 3, 5)
#define OP_COSP_RCTX			sys_insn(1, 3, 7, 3, 6)
#define OP_CPP_RCTX			sys_insn(1, 3, 7, 3, 7)

/* Common SCTLR_ELx flags. */
#define SCTLR_ELx_ENTP2	(BIT(60))
#define SCTLR_ELx_DSSBS	(BIT(44))
#define SCTLR_ELx_ATA	(BIT(43))

#define SCTLR_ELx_EE_SHIFT	25
#define SCTLR_ELx_ENIA_SHIFT	31

#define SCTLR_ELx_ITFSB	 (BIT(37))
#define SCTLR_ELx_ENIA	 (BIT(SCTLR_ELx_ENIA_SHIFT))
#define SCTLR_ELx_ENIB	 (BIT(30))
#define SCTLR_ELx_LSMAOE (BIT(29))
#define SCTLR_ELx_nTLSMD (BIT(28))
#define SCTLR_ELx_ENDA	 (BIT(27))
#define SCTLR_ELx_EE     (BIT(SCTLR_ELx_EE_SHIFT))
#define SCTLR_ELx_EIS	 (BIT(22))
#define SCTLR_ELx_IESB	 (BIT(21))
#define SCTLR_ELx_TSCXT	 (BIT(20))
#define SCTLR_ELx_WXN	 (BIT(19))
#define SCTLR_ELx_ENDB	 (BIT(13))
#define SCTLR_ELx_I	 (BIT(12))
#define SCTLR_ELx_EOS	 (BIT(11))
#define SCTLR_ELx_SA	 (BIT(3))
#define SCTLR_ELx_C	 (BIT(2))
#define SCTLR_ELx_A	 (BIT(1))
#define SCTLR_ELx_M	 (BIT(0))

/* SCTLR_EL2 specific flags. */
#define SCTLR_EL2_RES1	((BIT(4))  | (BIT(5))  | (BIT(11)) | (BIT(16)) | \
			 (BIT(18)) | (BIT(22)) | (BIT(23)) | (BIT(28)) | \
			 (BIT(29)))

#define SCTLR_EL2_BT	(BIT(36))
#ifdef CONFIG_CPU_BIG_ENDIAN
#define ENDIAN_SET_EL2		SCTLR_ELx_EE
#else
#define ENDIAN_SET_EL2		0
#endif

#define INIT_SCTLR_EL2_MMU_ON						\
	(SCTLR_ELx_M  | SCTLR_ELx_C | SCTLR_ELx_SA | SCTLR_ELx_I |	\
	 SCTLR_ELx_IESB | SCTLR_ELx_WXN | ENDIAN_SET_EL2 |		\
	 SCTLR_ELx_ITFSB | SCTLR_EL2_RES1)

#define INIT_SCTLR_EL2_MMU_OFF \
	(SCTLR_EL2_RES1 | ENDIAN_SET_EL2)

/* SCTLR_EL1 specific flags. */
#ifdef CONFIG_CPU_BIG_ENDIAN
#define ENDIAN_SET_EL1		(SCTLR_EL1_E0E | SCTLR_ELx_EE)
#else
#define ENDIAN_SET_EL1		0
#endif

#define INIT_SCTLR_EL1_MMU_OFF \
	(ENDIAN_SET_EL1 | SCTLR_EL1_LSMAOE | SCTLR_EL1_nTLSMD | \
	 SCTLR_EL1_EIS  | SCTLR_EL1_TSCXT  | SCTLR_EL1_EOS)

#define INIT_SCTLR_EL1_MMU_ON \
	(SCTLR_ELx_M      | SCTLR_ELx_C      | SCTLR_ELx_SA    | \
	 SCTLR_EL1_SA0    | SCTLR_EL1_SED    | SCTLR_ELx_I     | \
	 SCTLR_EL1_DZE    | SCTLR_EL1_UCT    | SCTLR_EL1_nTWE  | \
	 SCTLR_ELx_IESB   | SCTLR_EL1_SPAN   | SCTLR_ELx_ITFSB | \
	 ENDIAN_SET_EL1   | SCTLR_EL1_UCI    | SCTLR_EL1_EPAN  | \
	 SCTLR_EL1_LSMAOE | SCTLR_EL1_nTLSMD | SCTLR_EL1_EIS   | \
	 SCTLR_EL1_TSCXT  | SCTLR_EL1_EOS)

/* MAIR_ELx memory attributes (used by Linux) */
#define MAIR_ATTR_DEVICE_nGnRnE		UL(0x00)
#define MAIR_ATTR_DEVICE_nGnRE		UL(0x04)
#define MAIR_ATTR_NORMAL_NC		UL(0x44)
#define MAIR_ATTR_NORMAL_TAGGED		UL(0xf0)
#define MAIR_ATTR_NORMAL		UL(0xff)
#define MAIR_ATTR_MASK			UL(0xff)

/* Position the attr at the correct index */
#define MAIR_ATTRIDX(attr, idx)		((attr) << ((idx) * 8))

/* id_aa64mmfr0 */
#define ID_AA64MMFR0_EL1_TGRAN4_SUPPORTED_MIN	0x0
#define ID_AA64MMFR0_EL1_TGRAN4_LPA2		ID_AA64MMFR0_EL1_TGRAN4_52_BIT
#define ID_AA64MMFR0_EL1_TGRAN4_SUPPORTED_MAX	0x7
#define ID_AA64MMFR0_EL1_TGRAN64_SUPPORTED_MIN	0x0
#define ID_AA64MMFR0_EL1_TGRAN64_SUPPORTED_MAX	0x7
#define ID_AA64MMFR0_EL1_TGRAN16_SUPPORTED_MIN	0x1
#define ID_AA64MMFR0_EL1_TGRAN16_LPA2		ID_AA64MMFR0_EL1_TGRAN16_52_BIT
#define ID_AA64MMFR0_EL1_TGRAN16_SUPPORTED_MAX	0xf

#define ARM64_MIN_PARANGE_BITS		32

#define ID_AA64MMFR0_EL1_TGRAN_2_SUPPORTED_DEFAULT	0x0
#define ID_AA64MMFR0_EL1_TGRAN_2_SUPPORTED_NONE		0x1
#define ID_AA64MMFR0_EL1_TGRAN_2_SUPPORTED_MIN		0x2
#define ID_AA64MMFR0_EL1_TGRAN_2_SUPPORTED_LPA2		0x3
#define ID_AA64MMFR0_EL1_TGRAN_2_SUPPORTED_MAX		0x7

#ifdef CONFIG_ARM64_PA_BITS_52
#define ID_AA64MMFR0_EL1_PARANGE_MAX	ID_AA64MMFR0_EL1_PARANGE_52
#else
#define ID_AA64MMFR0_EL1_PARANGE_MAX	ID_AA64MMFR0_EL1_PARANGE_48
#endif

#if defined(CONFIG_ARM64_4K_PAGES)
#define ID_AA64MMFR0_EL1_TGRAN_SHIFT		ID_AA64MMFR0_EL1_TGRAN4_SHIFT
#define ID_AA64MMFR0_EL1_TGRAN_LPA2		ID_AA64MMFR0_EL1_TGRAN4_52_BIT
#define ID_AA64MMFR0_EL1_TGRAN_SUPPORTED_MIN	ID_AA64MMFR0_EL1_TGRAN4_SUPPORTED_MIN
#define ID_AA64MMFR0_EL1_TGRAN_SUPPORTED_MAX	ID_AA64MMFR0_EL1_TGRAN4_SUPPORTED_MAX
#define ID_AA64MMFR0_EL1_TGRAN_2_SHIFT		ID_AA64MMFR0_EL1_TGRAN4_2_SHIFT
#elif defined(CONFIG_ARM64_16K_PAGES)
#define ID_AA64MMFR0_EL1_TGRAN_SHIFT		ID_AA64MMFR0_EL1_TGRAN16_SHIFT
#define ID_AA64MMFR0_EL1_TGRAN_LPA2		ID_AA64MMFR0_EL1_TGRAN16_52_BIT
#define ID_AA64MMFR0_EL1_TGRAN_SUPPORTED_MIN	ID_AA64MMFR0_EL1_TGRAN16_SUPPORTED_MIN
#define ID_AA64MMFR0_EL1_TGRAN_SUPPORTED_MAX	ID_AA64MMFR0_EL1_TGRAN16_SUPPORTED_MAX
#define ID_AA64MMFR0_EL1_TGRAN_2_SHIFT		ID_AA64MMFR0_EL1_TGRAN16_2_SHIFT
#elif defined(CONFIG_ARM64_64K_PAGES)
#define ID_AA64MMFR0_EL1_TGRAN_SHIFT		ID_AA64MMFR0_EL1_TGRAN64_SHIFT
#define ID_AA64MMFR0_EL1_TGRAN_SUPPORTED_MIN	ID_AA64MMFR0_EL1_TGRAN64_SUPPORTED_MIN
#define ID_AA64MMFR0_EL1_TGRAN_SUPPORTED_MAX	ID_AA64MMFR0_EL1_TGRAN64_SUPPORTED_MAX
#define ID_AA64MMFR0_EL1_TGRAN_2_SHIFT		ID_AA64MMFR0_EL1_TGRAN64_2_SHIFT
#endif

#define CPACR_EL1_FPEN_EL1EN	(BIT(20)) /* enable EL1 access */
#define CPACR_EL1_FPEN_EL0EN	(BIT(21)) /* enable EL0 access, if EL1EN set */

#define CPACR_EL1_SMEN_EL1EN	(BIT(24)) /* enable EL1 access */
#define CPACR_EL1_SMEN_EL0EN	(BIT(25)) /* enable EL0 access, if EL1EN set */

#define CPACR_EL1_ZEN_EL1EN	(BIT(16)) /* enable EL1 access */
#define CPACR_EL1_ZEN_EL0EN	(BIT(17)) /* enable EL0 access, if EL1EN set */

/* GCR_EL1 Definitions */
#define SYS_GCR_EL1_RRND	(BIT(16))
#define SYS_GCR_EL1_EXCL_MASK	0xffffUL

#ifdef CONFIG_KASAN_HW_TAGS
/*
 * KASAN always uses a whole byte for its tags. With CONFIG_KASAN_HW_TAGS it
 * only uses tags in the range 0xF0-0xFF, which we map to MTE tags 0x0-0xF.
 */
#define __MTE_TAG_MIN		(KASAN_TAG_MIN & 0xf)
#define __MTE_TAG_MAX		(KASAN_TAG_MAX & 0xf)
#define __MTE_TAG_INCL		GENMASK(__MTE_TAG_MAX, __MTE_TAG_MIN)
#define KERNEL_GCR_EL1_EXCL	(SYS_GCR_EL1_EXCL_MASK & ~__MTE_TAG_INCL)
#else
#define KERNEL_GCR_EL1_EXCL	SYS_GCR_EL1_EXCL_MASK
#endif

#define KERNEL_GCR_EL1		(SYS_GCR_EL1_RRND | KERNEL_GCR_EL1_EXCL)

/* RGSR_EL1 Definitions */
#define SYS_RGSR_EL1_TAG_MASK	0xfUL
#define SYS_RGSR_EL1_SEED_SHIFT	8
#define SYS_RGSR_EL1_SEED_MASK	0xffffUL

/* TFSR{,E0}_EL1 bit definitions */
#define SYS_TFSR_EL1_TF0_SHIFT	0
#define SYS_TFSR_EL1_TF1_SHIFT	1
#define SYS_TFSR_EL1_TF0	(UL(1) << SYS_TFSR_EL1_TF0_SHIFT)
#define SYS_TFSR_EL1_TF1	(UL(1) << SYS_TFSR_EL1_TF1_SHIFT)

/* Safe value for MPIDR_EL1: Bit31:RES1, Bit30:U:0, Bit24:MT:0 */
#define SYS_MPIDR_SAFE_VAL	(BIT(31))

/* GIC Hypervisor interface registers */
/* ICH_LR*_EL2 bit definitions */
#define ICH_LR_VIRTUAL_ID_MASK	((1ULL << 32) - 1)

#define ICH_LR_EOI		(1ULL << 41)
#define ICH_LR_GROUP		(1ULL << 60)
#define ICH_LR_HW		(1ULL << 61)
#define ICH_LR_STATE		(3ULL << 62)
#define ICH_LR_PENDING_BIT	(1ULL << 62)
#define ICH_LR_ACTIVE_BIT	(1ULL << 63)
#define ICH_LR_PHYS_ID_SHIFT	32
#define ICH_LR_PHYS_ID_MASK	(0x3ffULL << ICH_LR_PHYS_ID_SHIFT)
#define ICH_LR_PRIORITY_SHIFT	48
#define ICH_LR_PRIORITY_MASK	(0xffULL << ICH_LR_PRIORITY_SHIFT)

/* ICH_VMCR_EL2 bit definitions */
#define ICH_VMCR_ACK_CTL_SHIFT	2
#define ICH_VMCR_ACK_CTL_MASK	(1 << ICH_VMCR_ACK_CTL_SHIFT)
#define ICH_VMCR_FIQ_EN_SHIFT	3
#define ICH_VMCR_FIQ_EN_MASK	(1 << ICH_VMCR_FIQ_EN_SHIFT)
#define ICH_VMCR_CBPR_SHIFT	4
#define ICH_VMCR_CBPR_MASK	(1 << ICH_VMCR_CBPR_SHIFT)
#define ICH_VMCR_EOIM_SHIFT	9
#define ICH_VMCR_EOIM_MASK	(1 << ICH_VMCR_EOIM_SHIFT)
#define ICH_VMCR_BPR1_SHIFT	18
#define ICH_VMCR_BPR1_MASK	(7 << ICH_VMCR_BPR1_SHIFT)
#define ICH_VMCR_BPR0_SHIFT	21
#define ICH_VMCR_BPR0_MASK	(7 << ICH_VMCR_BPR0_SHIFT)
#define ICH_VMCR_PMR_SHIFT	24
#define ICH_VMCR_PMR_MASK	(0xffUL << ICH_VMCR_PMR_SHIFT)
#define ICH_VMCR_ENG0_SHIFT	0
#define ICH_VMCR_ENG0_MASK	(1 << ICH_VMCR_ENG0_SHIFT)
#define ICH_VMCR_ENG1_SHIFT	1
#define ICH_VMCR_ENG1_MASK	(1 << ICH_VMCR_ENG1_SHIFT)

/*
 * Permission Indirection Extension (PIE) permission encodings.
 * Encodings with the _O suffix, have overlays applied (Permission Overlay Extension).
 */
#define PIE_NONE_O	UL(0x0)
#define PIE_R_O		UL(0x1)
#define PIE_X_O		UL(0x2)
#define PIE_RX_O	UL(0x3)
#define PIE_RW_O	UL(0x5)
#define PIE_RWnX_O	UL(0x6)
#define PIE_RWX_O	UL(0x7)
#define PIE_R		UL(0x8)
#define PIE_GCS		UL(0x9)
#define PIE_RX		UL(0xa)
#define PIE_RW		UL(0xc)
#define PIE_RWX		UL(0xe)
#define PIE_MASK	UL(0xf)

#define PIRx_ELx_BITS_PER_IDX		4
#define PIRx_ELx_PERM_SHIFT(idx)	((idx) * PIRx_ELx_BITS_PER_IDX)
#define PIRx_ELx_PERM_PREP(idx, perm)	(((perm) & PIE_MASK) << PIRx_ELx_PERM_SHIFT(idx))

/*
 * Permission Overlay Extension (POE) permission encodings.
 */
#define POE_NONE	UL(0x0)
#define POE_R		UL(0x1)
#define POE_X		UL(0x2)
#define POE_RX		UL(0x3)
#define POE_W		UL(0x4)
#define POE_RW		UL(0x5)
#define POE_WX		UL(0x6)
#define POE_RWX		UL(0x7)
#define POE_MASK	UL(0xf)

#define POR_ELx_BITS_PER_IDX		4
#define POR_ELx_PERM_SHIFT(idx)		((idx) * POR_ELx_BITS_PER_IDX)
#define POR_ELx_PERM_GET(idx, reg)	(((reg) >> POR_ELx_PERM_SHIFT(idx)) & POE_MASK)
#define POR_ELx_PERM_PREP(idx, perm)	(((perm) & POE_MASK) << POR_ELx_PERM_SHIFT(idx))

/*
 * Definitions for Guarded Control Stack
 */

#define GCS_CAP_ADDR_MASK		GENMASK(63, 12)
#define GCS_CAP_ADDR_SHIFT		12
#define GCS_CAP_ADDR_WIDTH		52
#define GCS_CAP_ADDR(x)			FIELD_GET(GCS_CAP_ADDR_MASK, x)

#define GCS_CAP_TOKEN_MASK		GENMASK(11, 0)
#define GCS_CAP_TOKEN_SHIFT		0
#define GCS_CAP_TOKEN_WIDTH		12
#define GCS_CAP_TOKEN(x)		FIELD_GET(GCS_CAP_TOKEN_MASK, x)

#define GCS_CAP_VALID_TOKEN		0x1
#define GCS_CAP_IN_PROGRESS_TOKEN	0x5

#define GCS_CAP(x)	((((unsigned long)x) & GCS_CAP_ADDR_MASK) | \
					       GCS_CAP_VALID_TOKEN)

<<<<<<< HEAD
#define ARM64_FEATURE_FIELD_BITS	4

#ifdef __ASSEMBLER__
=======
#ifdef __ASSEMBLY__
>>>>>>> 27abb1ee

	.macro	mrs_s, rt, sreg
	 __emit_inst(0xd5200000|(\sreg)|(.L__gpr_num_\rt))
	.endm

	.macro	msr_s, sreg, rt
	__emit_inst(0xd5000000|(\sreg)|(.L__gpr_num_\rt))
	.endm

#else

#include <linux/bitfield.h>
#include <linux/build_bug.h>
#include <linux/types.h>
#include <asm/alternative.h>

#define DEFINE_MRS_S						\
	__DEFINE_ASM_GPR_NUMS					\
"	.macro	mrs_s, rt, sreg\n"				\
	__emit_inst(0xd5200000|(\\sreg)|(.L__gpr_num_\\rt))	\
"	.endm\n"

#define DEFINE_MSR_S						\
	__DEFINE_ASM_GPR_NUMS					\
"	.macro	msr_s, sreg, rt\n"				\
	__emit_inst(0xd5000000|(\\sreg)|(.L__gpr_num_\\rt))	\
"	.endm\n"

#define UNDEFINE_MRS_S						\
"	.purgem	mrs_s\n"

#define UNDEFINE_MSR_S						\
"	.purgem	msr_s\n"

#define __mrs_s(v, r)						\
	DEFINE_MRS_S						\
"	mrs_s " v ", " __stringify(r) "\n"			\
	UNDEFINE_MRS_S

#define __msr_s(r, v)						\
	DEFINE_MSR_S						\
"	msr_s " __stringify(r) ", " v "\n"			\
	UNDEFINE_MSR_S

/*
 * Unlike read_cpuid, calls to read_sysreg are never expected to be
 * optimized away or replaced with synthetic values.
 */
#define read_sysreg(r) ({					\
	u64 __val;						\
	asm volatile("mrs %0, " __stringify(r) : "=r" (__val));	\
	__val;							\
})

/*
 * The "Z" constraint normally means a zero immediate, but when combined with
 * the "%x0" template means XZR.
 */
#define write_sysreg(v, r) do {					\
	u64 __val = (u64)(v);					\
	asm volatile("msr " __stringify(r) ", %x0"		\
		     : : "rZ" (__val));				\
} while (0)

/*
 * For registers without architectural names, or simply unsupported by
 * GAS.
 *
 * __check_r forces warnings to be generated by the compiler when
 * evaluating r which wouldn't normally happen due to being passed to
 * the assembler via __stringify(r).
 */
#define read_sysreg_s(r) ({						\
	u64 __val;							\
	u32 __maybe_unused __check_r = (u32)(r);			\
	asm volatile(__mrs_s("%0", r) : "=r" (__val));			\
	__val;								\
})

#define write_sysreg_s(v, r) do {					\
	u64 __val = (u64)(v);						\
	u32 __maybe_unused __check_r = (u32)(r);			\
	asm volatile(__msr_s(r, "%x0") : : "rZ" (__val));		\
} while (0)

/*
 * Modify bits in a sysreg. Bits in the clear mask are zeroed, then bits in the
 * set mask are set. Other bits are left as-is.
 */
#define sysreg_clear_set(sysreg, clear, set) do {			\
	u64 __scs_val = read_sysreg(sysreg);				\
	u64 __scs_new = (__scs_val & ~(u64)(clear)) | (set);		\
	if (__scs_new != __scs_val)					\
		write_sysreg(__scs_new, sysreg);			\
} while (0)

#define sysreg_clear_set_s(sysreg, clear, set) do {			\
	u64 __scs_val = read_sysreg_s(sysreg);				\
	u64 __scs_new = (__scs_val & ~(u64)(clear)) | (set);		\
	if (__scs_new != __scs_val)					\
		write_sysreg_s(__scs_new, sysreg);			\
} while (0)

#define read_sysreg_par() ({						\
	u64 par;							\
	asm(ALTERNATIVE("nop", "dmb sy", ARM64_WORKAROUND_1508412));	\
	par = read_sysreg(par_el1);					\
	asm(ALTERNATIVE("nop", "dmb sy", ARM64_WORKAROUND_1508412));	\
	par;								\
})

#define SYS_FIELD_VALUE(reg, field, val)	reg##_##field##_##val

#define SYS_FIELD_GET(reg, field, val)		\
		 FIELD_GET(reg##_##field##_MASK, val)

#define SYS_FIELD_PREP(reg, field, val)		\
		 FIELD_PREP(reg##_##field##_MASK, val)

#define SYS_FIELD_PREP_ENUM(reg, field, val)		\
		 FIELD_PREP(reg##_##field##_MASK,	\
			    SYS_FIELD_VALUE(reg, field, val))

#endif

#endif	/* __ASM_SYSREG_H */<|MERGE_RESOLUTION|>--- conflicted
+++ resolved
@@ -1078,13 +1078,7 @@
 #define GCS_CAP(x)	((((unsigned long)x) & GCS_CAP_ADDR_MASK) | \
 					       GCS_CAP_VALID_TOKEN)
 
-<<<<<<< HEAD
-#define ARM64_FEATURE_FIELD_BITS	4
-
 #ifdef __ASSEMBLER__
-=======
-#ifdef __ASSEMBLY__
->>>>>>> 27abb1ee
 
 	.macro	mrs_s, rt, sreg
 	 __emit_inst(0xd5200000|(\sreg)|(.L__gpr_num_\rt))
