/* SPDX-License-Identifier: GPL-2.0-only */
/*
 * Copyright (C) 2012 Red Hat, Inc.
 * Copyright (C) 2015 Google, Inc.
 *
 * Author: Mikulas Patocka <mpatocka@redhat.com>
 *
 * Based on Chromium dm-verity driver (C) 2011 The Chromium OS Authors
 */

#ifndef DM_VERITY_H
#define DM_VERITY_H

#include <linux/dm-io.h>
#include <linux/dm-bufio.h>
#include <linux/device-mapper.h>
#include <linux/interrupt.h>
#include <crypto/hash.h>

#define DM_VERITY_MAX_LEVELS		63

enum verity_mode {
	DM_VERITY_MODE_EIO,
	DM_VERITY_MODE_LOGGING,
	DM_VERITY_MODE_RESTART,
	DM_VERITY_MODE_PANIC
};

enum verity_block_type {
	DM_VERITY_BLOCK_TYPE_DATA,
	DM_VERITY_BLOCK_TYPE_METADATA
};

struct dm_verity_fec;

struct dm_verity {
	struct dm_dev *data_dev;
	struct dm_dev *hash_dev;
	struct dm_target *ti;
	struct dm_bufio_client *bufio;
	char *alg_name;
	struct crypto_ahash *tfm;
	u8 *root_digest;	/* digest of the root block */
	u8 *salt;		/* salt: its size is salt_size */
	u8 *zero_digest;	/* digest for a zero block */
	unsigned int salt_size;
	sector_t data_start;	/* data offset in 512-byte sectors */
	sector_t hash_start;	/* hash start in blocks */
	sector_t data_blocks;	/* the number of data blocks */
	sector_t hash_blocks;	/* the number of hash blocks */
	unsigned char data_dev_block_bits;	/* log2(data blocksize) */
	unsigned char hash_dev_block_bits;	/* log2(hash blocksize) */
	unsigned char hash_per_block_bits;	/* log2(hashes in hash block) */
	unsigned char levels;	/* the number of tree levels */
	unsigned char version;
	bool hash_failed:1;	/* set if hash of any block failed */
	bool use_bh_wq:1;	/* try to verify in BH wq before normal work-queue */
	unsigned int digest_size;	/* digest size for the current hash algorithm */
	unsigned int ahash_reqsize;/* the size of temporary space for crypto */
	enum verity_mode mode;	/* mode for handling verification errors */
	unsigned int corrupted_errs;/* Number of errors for corrupted blocks */

	struct workqueue_struct *verify_wq;

	/* starting blocks for each tree level. 0 is the lowest level. */
	sector_t hash_level_block[DM_VERITY_MAX_LEVELS];

	struct dm_verity_fec *fec;	/* forward error correction */
	unsigned long *validated_blocks; /* bitset blocks validated */

	char *signature_key_desc; /* signature keyring reference */

	struct dm_io_client *io;
	mempool_t recheck_pool;
};

struct dm_verity_io {
	struct dm_verity *v;

	/* original value of bio->bi_end_io */
	bio_end_io_t *orig_bi_end_io;

	struct bvec_iter iter;

	sector_t block;
	unsigned int n_blocks;
<<<<<<< HEAD
	bool in_tasklet;
=======
	bool in_bh;
>>>>>>> f6cef5f8

	struct work_struct work;
	struct work_struct bh_work;

	char *recheck_buffer;

	char *recheck_buffer;

	/*
	 * Three variably-size fields follow this struct:
	 *
	 * u8 hash_req[v->ahash_reqsize];
	 * u8 real_digest[v->digest_size];
	 * u8 want_digest[v->digest_size];
	 *
	 * To access them use: verity_io_hash_req(), verity_io_real_digest()
	 * and verity_io_want_digest().
	 */
};

static inline struct ahash_request *verity_io_hash_req(struct dm_verity *v,
						     struct dm_verity_io *io)
{
	return (struct ahash_request *)(io + 1);
}

static inline u8 *verity_io_real_digest(struct dm_verity *v,
					struct dm_verity_io *io)
{
	return (u8 *)(io + 1) + v->ahash_reqsize;
}

static inline u8 *verity_io_want_digest(struct dm_verity *v,
					struct dm_verity_io *io)
{
	return (u8 *)(io + 1) + v->ahash_reqsize + v->digest_size;
}

extern int verity_for_bv_block(struct dm_verity *v, struct dm_verity_io *io,
			       struct bvec_iter *iter,
			       int (*process)(struct dm_verity *v,
					      struct dm_verity_io *io,
					      u8 *data, size_t len));

extern int verity_hash(struct dm_verity *v, struct ahash_request *req,
		       const u8 *data, size_t len, u8 *digest, bool may_sleep);

extern int verity_hash_for_block(struct dm_verity *v, struct dm_verity_io *io,
				 sector_t block, u8 *digest, bool *is_zero);

extern bool dm_is_verity_target(struct dm_target *ti);
extern int dm_verity_get_mode(struct dm_target *ti);
extern int dm_verity_get_root_digest(struct dm_target *ti, u8 **root_digest,
				     unsigned int *digest_size);

#endif /* DM_VERITY_H */<|MERGE_RESOLUTION|>--- conflicted
+++ resolved
@@ -84,16 +84,10 @@
 
 	sector_t block;
 	unsigned int n_blocks;
-<<<<<<< HEAD
-	bool in_tasklet;
-=======
 	bool in_bh;
->>>>>>> f6cef5f8
 
 	struct work_struct work;
 	struct work_struct bh_work;
-
-	char *recheck_buffer;
 
 	char *recheck_buffer;
 
