/*
 * Marvell Wireless LAN device driver: Firmware specific macros & structures
 *
 * Copyright (C) 2011, Marvell International Ltd.
 *
 * This software file (the "File") is distributed by Marvell International
 * Ltd. under the terms of the GNU General Public License Version 2, June 1991
 * (the "License").  You may use, redistribute and/or modify this File in
 * accordance with the terms and conditions of the License, a copy of which
 * is available by writing to the Free Software Foundation, Inc.,
 * 51 Franklin Street, Fifth Floor, Boston, MA 02110-1301 USA or on the
 * worldwide web at http://www.gnu.org/licenses/old-licenses/gpl-2.0.txt.
 *
 * THE FILE IS DISTRIBUTED AS-IS, WITHOUT WARRANTY OF ANY KIND, AND THE
 * IMPLIED WARRANTIES OF MERCHANTABILITY OR FITNESS FOR A PARTICULAR PURPOSE
 * ARE EXPRESSLY DISCLAIMED.  The License provides additional details about
 * this warranty disclaimer.
 */

#ifndef _MWIFIEX_FW_H_
#define _MWIFIEX_FW_H_

#include <linux/if_ether.h>


#define INTF_HEADER_LEN     4

struct rfc_1042_hdr {
	u8 llc_dsap;
	u8 llc_ssap;
	u8 llc_ctrl;
	u8 snap_oui[3];
	u16 snap_type;
};

struct rx_packet_hdr {
	struct ethhdr eth803_hdr;
	struct rfc_1042_hdr rfc1042_hdr;
};

struct tx_packet_hdr {
	struct ethhdr eth803_hdr;
	struct rfc_1042_hdr rfc1042_hdr;
};

#define B_SUPPORTED_RATES               5
#define G_SUPPORTED_RATES               9
#define BG_SUPPORTED_RATES              13
#define A_SUPPORTED_RATES               9
#define HOSTCMD_SUPPORTED_RATES         14
#define N_SUPPORTED_RATES               3
#define ALL_802_11_BANDS           (BAND_A | BAND_B | BAND_G | BAND_GN)

#define FW_MULTI_BANDS_SUPPORT  (BIT(8) | BIT(9) | BIT(10) | BIT(11))
#define IS_SUPPORT_MULTI_BANDS(adapter)        \
	(adapter->fw_cap_info & FW_MULTI_BANDS_SUPPORT)
#define GET_FW_DEFAULT_BANDS(adapter)  \
	((adapter->fw_cap_info >> 8) & ALL_802_11_BANDS)

#define HostCmd_WEP_KEY_INDEX_MASK              0x3fff

#define KEY_INFO_ENABLED        0x01
enum KEY_TYPE_ID {
	KEY_TYPE_ID_WEP = 0,
	KEY_TYPE_ID_TKIP,
	KEY_TYPE_ID_AES,
	KEY_TYPE_ID_WAPI,
};
#define KEY_MCAST	BIT(0)
#define KEY_UNICAST	BIT(1)
#define KEY_ENABLED	BIT(2)

#define WAPI_KEY_LEN			50

#define MAX_POLL_TRIES			100

#define MAX_MULTI_INTERFACE_POLL_TRIES  1000

#define MAX_FIRMWARE_POLL_TRIES			100

#define FIRMWARE_READY_SDIO				0xfedc
#define FIRMWARE_READY_PCIE				0xfedcba00

enum mwifiex_usb_ep {
	MWIFIEX_USB_EP_CMD_EVENT = 1,
	MWIFIEX_USB_EP_DATA = 2,
};

enum MWIFIEX_802_11_PRIVACY_FILTER {
	MWIFIEX_802_11_PRIV_FILTER_ACCEPT_ALL,
	MWIFIEX_802_11_PRIV_FILTER_8021X_WEP
};

#define CAL_SNR(RSSI, NF)		((s16)((s16)(RSSI)-(s16)(NF)))

#define UAP_BSS_PARAMS_I			0
#define UAP_CUSTOM_IE_I				1
#define MWIFIEX_AUTO_IDX_MASK			0xffff
#define MWIFIEX_DELETE_MASK			0x0000
#define MGMT_MASK_ASSOC_REQ			0x01
#define MGMT_MASK_REASSOC_REQ			0x04
#define MGMT_MASK_ASSOC_RESP			0x02
#define MGMT_MASK_REASSOC_RESP			0x08
#define MGMT_MASK_PROBE_REQ			0x10
#define MGMT_MASK_PROBE_RESP			0x20
#define MGMT_MASK_BEACON			0x100

#define TLV_TYPE_UAP_SSID			0x0000

#define PROPRIETARY_TLV_BASE_ID                 0x0100
#define TLV_TYPE_KEY_MATERIAL       (PROPRIETARY_TLV_BASE_ID + 0)
#define TLV_TYPE_CHANLIST           (PROPRIETARY_TLV_BASE_ID + 1)
#define TLV_TYPE_NUMPROBES          (PROPRIETARY_TLV_BASE_ID + 2)
#define TLV_TYPE_RSSI_LOW           (PROPRIETARY_TLV_BASE_ID + 4)
#define TLV_TYPE_PASSTHROUGH        (PROPRIETARY_TLV_BASE_ID + 10)
#define TLV_TYPE_WMMQSTATUS         (PROPRIETARY_TLV_BASE_ID + 16)
#define TLV_TYPE_WILDCARDSSID       (PROPRIETARY_TLV_BASE_ID + 18)
#define TLV_TYPE_TSFTIMESTAMP       (PROPRIETARY_TLV_BASE_ID + 19)
#define TLV_TYPE_RSSI_HIGH          (PROPRIETARY_TLV_BASE_ID + 22)
#define TLV_TYPE_AUTH_TYPE          (PROPRIETARY_TLV_BASE_ID + 31)
#define TLV_TYPE_STA_MAC_ADDR       (PROPRIETARY_TLV_BASE_ID + 32)
#define TLV_TYPE_CHANNELBANDLIST    (PROPRIETARY_TLV_BASE_ID + 42)
#define TLV_TYPE_UAP_BEACON_PERIOD  (PROPRIETARY_TLV_BASE_ID + 44)
#define TLV_TYPE_UAP_DTIM_PERIOD    (PROPRIETARY_TLV_BASE_ID + 45)
#define TLV_TYPE_UAP_BCAST_SSID     (PROPRIETARY_TLV_BASE_ID + 48)
#define TLV_TYPE_UAP_RTS_THRESHOLD  (PROPRIETARY_TLV_BASE_ID + 51)
#define TLV_TYPE_UAP_WEP_KEY        (PROPRIETARY_TLV_BASE_ID + 59)
#define TLV_TYPE_UAP_WPA_PASSPHRASE (PROPRIETARY_TLV_BASE_ID + 60)
#define TLV_TYPE_UAP_ENCRY_PROTOCOL (PROPRIETARY_TLV_BASE_ID + 64)
#define TLV_TYPE_UAP_AKMP           (PROPRIETARY_TLV_BASE_ID + 65)
#define TLV_TYPE_UAP_FRAG_THRESHOLD (PROPRIETARY_TLV_BASE_ID + 70)
#define TLV_TYPE_RATE_DROP_CONTROL  (PROPRIETARY_TLV_BASE_ID + 82)
#define TLV_TYPE_RATE_SCOPE         (PROPRIETARY_TLV_BASE_ID + 83)
#define TLV_TYPE_POWER_GROUP        (PROPRIETARY_TLV_BASE_ID + 84)
#define TLV_TYPE_UAP_RETRY_LIMIT    (PROPRIETARY_TLV_BASE_ID + 93)
#define TLV_TYPE_WAPI_IE            (PROPRIETARY_TLV_BASE_ID + 94)
#define TLV_TYPE_UAP_MGMT_FRAME     (PROPRIETARY_TLV_BASE_ID + 104)
#define TLV_TYPE_MGMT_IE            (PROPRIETARY_TLV_BASE_ID + 105)
#define TLV_TYPE_AUTO_DS_PARAM      (PROPRIETARY_TLV_BASE_ID + 113)
#define TLV_TYPE_PS_PARAM           (PROPRIETARY_TLV_BASE_ID + 114)
#define TLV_TYPE_PWK_CIPHER         (PROPRIETARY_TLV_BASE_ID + 145)
#define TLV_TYPE_GWK_CIPHER         (PROPRIETARY_TLV_BASE_ID + 146)

#define MWIFIEX_TX_DATA_BUF_SIZE_2K        2048

#define SSN_MASK         0xfff0

#define BA_RESULT_SUCCESS        0x0
#define BA_RESULT_TIMEOUT        0x2

#define IS_BASTREAM_SETUP(ptr)  (ptr->ba_status)

#define BA_STREAM_NOT_ALLOWED   0xff

#define IS_11N_ENABLED(priv) ((priv->adapter->config_bands & BAND_GN || \
			priv->adapter->config_bands & BAND_AN) && \
			priv->curr_bss_params.bss_descriptor.bcn_ht_cap)
#define INITIATOR_BIT(DelBAParamSet) (((DelBAParamSet) &\
			BIT(DELBA_INITIATOR_POS)) >> DELBA_INITIATOR_POS)

#define MWIFIEX_TX_DATA_BUF_SIZE_4K        4096
#define MWIFIEX_TX_DATA_BUF_SIZE_8K        8192

#define ISSUPP_11NENABLED(FwCapInfo) (FwCapInfo & BIT(11))

#define MWIFIEX_DEF_HT_CAP	(IEEE80211_HT_CAP_DSSSCCK40 | \
				 (1 << IEEE80211_HT_CAP_RX_STBC_SHIFT) | \
				 IEEE80211_HT_CAP_SM_PS)

#define MWIFIEX_DEF_AMPDU	IEEE80211_HT_AMPDU_PARM_FACTOR

/* dev_cap bitmap
 * BIT
 * 0-16		reserved
 * 17		IEEE80211_HT_CAP_SUP_WIDTH_20_40
 * 18-22	reserved
 * 23		IEEE80211_HT_CAP_SGI_20
 * 24		IEEE80211_HT_CAP_SGI_40
 * 25		IEEE80211_HT_CAP_TX_STBC
 * 26		IEEE80211_HT_CAP_RX_STBC
 * 27-28	reserved
 * 29		IEEE80211_HT_CAP_GRN_FLD
 * 30-31	reserved
 */
#define ISSUPP_CHANWIDTH40(Dot11nDevCap) (Dot11nDevCap & BIT(17))
#define ISSUPP_SHORTGI20(Dot11nDevCap) (Dot11nDevCap & BIT(23))
#define ISSUPP_SHORTGI40(Dot11nDevCap) (Dot11nDevCap & BIT(24))
#define ISSUPP_TXSTBC(Dot11nDevCap) (Dot11nDevCap & BIT(25))
#define ISSUPP_RXSTBC(Dot11nDevCap) (Dot11nDevCap & BIT(26))
#define ISSUPP_GREENFIELD(Dot11nDevCap) (Dot11nDevCap & BIT(29))

/* httxcfg bitmap
 * 0		reserved
 * 1		20/40 Mhz enable(1)/disable(0)
 * 2-3		reserved
 * 4		green field enable(1)/disable(0)
 * 5		short GI in 20 Mhz enable(1)/disable(0)
 * 6		short GI in 40 Mhz enable(1)/disable(0)
 * 7-15		reserved
 */
#define MWIFIEX_FW_DEF_HTTXCFG (BIT(1) | BIT(4) | BIT(5) | BIT(6))

#define GET_RXMCSSUPP(DevMCSSupported) (DevMCSSupported & 0x0f)
#define SETHT_MCS32(x) (x[4] |= 1)
#define HT_STREAM_2X2	0x22

#define SET_SECONDARYCHAN(RadioType, SECCHAN) (RadioType |= (SECCHAN << 4))

#define LLC_SNAP_LEN    8

#define MOD_CLASS_HR_DSSS       0x03
#define MOD_CLASS_OFDM          0x07
#define MOD_CLASS_HT            0x08
#define HT_BW_20    0
#define HT_BW_40    1

#define HostCmd_CMD_GET_HW_SPEC                       0x0003
#define HostCmd_CMD_802_11_SCAN                       0x0006
#define HostCmd_CMD_802_11_GET_LOG                    0x000b
#define HostCmd_CMD_MAC_MULTICAST_ADR                 0x0010
#define HostCmd_CMD_802_11_EEPROM_ACCESS              0x0059
#define HostCmd_CMD_802_11_ASSOCIATE                  0x0012
#define HostCmd_CMD_802_11_SNMP_MIB                   0x0016
#define HostCmd_CMD_MAC_REG_ACCESS                    0x0019
#define HostCmd_CMD_BBP_REG_ACCESS                    0x001a
#define HostCmd_CMD_RF_REG_ACCESS                     0x001b
#define HostCmd_CMD_PMIC_REG_ACCESS                   0x00ad
#define HostCmd_CMD_802_11_RF_CHANNEL                 0x001d
#define HostCmd_CMD_RF_TX_PWR                         0x001e
<<<<<<< HEAD
=======
#define HostCmd_CMD_RF_ANTENNA                        0x0020
>>>>>>> 2f8684ce
#define HostCmd_CMD_802_11_DEAUTHENTICATE             0x0024
#define HostCmd_CMD_MAC_CONTROL                       0x0028
#define HostCmd_CMD_802_11_AD_HOC_START               0x002b
#define HostCmd_CMD_802_11_AD_HOC_JOIN                0x002c
#define HostCmd_CMD_802_11_AD_HOC_STOP                0x0040
#define HostCmd_CMD_802_11_MAC_ADDRESS                0x004D
#define HostCmd_CMD_802_11D_DOMAIN_INFO               0x005b
#define HostCmd_CMD_802_11_KEY_MATERIAL               0x005e
#define HostCmd_CMD_802_11_BG_SCAN_QUERY              0x006c
#define HostCmd_CMD_WMM_GET_STATUS                    0x0071
#define HostCmd_CMD_802_11_SUBSCRIBE_EVENT            0x0075
#define HostCmd_CMD_802_11_TX_RATE_QUERY              0x007f
#define HostCmd_CMD_802_11_IBSS_COALESCING_STATUS     0x0083
#define HostCmd_CMD_VERSION_EXT                       0x0097
#define HostCmd_CMD_RSSI_INFO                         0x00a4
#define HostCmd_CMD_FUNC_INIT                         0x00a9
#define HostCmd_CMD_FUNC_SHUTDOWN                     0x00aa
#define HostCmd_CMD_UAP_SYS_CONFIG                    0x00b0
#define HostCmd_CMD_UAP_BSS_START                     0x00b1
#define HostCmd_CMD_UAP_BSS_STOP                      0x00b2
#define HostCmd_CMD_11N_CFG                           0x00cd
#define HostCmd_CMD_11N_ADDBA_REQ                     0x00ce
#define HostCmd_CMD_11N_ADDBA_RSP                     0x00cf
#define HostCmd_CMD_11N_DELBA                         0x00d0
#define HostCmd_CMD_RECONFIGURE_TX_BUFF               0x00d9
#define HostCmd_CMD_AMSDU_AGGR_CTRL                   0x00df
#define HostCmd_CMD_TXPWR_CFG                         0x00d1
#define HostCmd_CMD_TX_RATE_CFG                       0x00d6
#define HostCmd_CMD_802_11_PS_MODE_ENH                0x00e4
#define HostCmd_CMD_802_11_HS_CFG_ENH                 0x00e5
#define HostCmd_CMD_CAU_REG_ACCESS                    0x00ed
#define HostCmd_CMD_SET_BSS_MODE                      0x00f7
#define HostCmd_CMD_PCIE_DESC_DETAILS                 0x00fa

#define PROTOCOL_NO_SECURITY        0x01
#define PROTOCOL_STATIC_WEP         0x02
#define PROTOCOL_WPA                0x08
#define PROTOCOL_WPA2               0x20
#define PROTOCOL_WPA2_MIXED         0x28
#define PROTOCOL_EAP                0x40
#define KEY_MGMT_NONE               0x04
#define KEY_MGMT_PSK                0x02
#define KEY_MGMT_EAP                0x01
#define CIPHER_TKIP                 0x04
#define CIPHER_AES_CCMP             0x08
#define VALID_CIPHER_BITMAP         0x0c

enum ENH_PS_MODES {
	EN_PS = 1,
	DIS_PS = 2,
	EN_AUTO_DS = 3,
	DIS_AUTO_DS = 4,
	SLEEP_CONFIRM = 5,
	GET_PS = 0,
	EN_AUTO_PS = 0xff,
	DIS_AUTO_PS = 0xfe,
};

#define HostCmd_RET_BIT                       0x8000
#define HostCmd_ACT_GEN_GET                   0x0000
#define HostCmd_ACT_GEN_SET                   0x0001
#define HostCmd_ACT_BITWISE_SET               0x0002
#define HostCmd_ACT_BITWISE_CLR               0x0003
#define HostCmd_RESULT_OK                     0x0000

#define HostCmd_ACT_MAC_RX_ON                 0x0001
#define HostCmd_ACT_MAC_TX_ON                 0x0002
#define HostCmd_ACT_MAC_WEP_ENABLE            0x0008
#define HostCmd_ACT_MAC_ETHERNETII_ENABLE     0x0010
#define HostCmd_ACT_MAC_PROMISCUOUS_ENABLE    0x0080
#define HostCmd_ACT_MAC_ALL_MULTICAST_ENABLE  0x0100
#define HostCmd_ACT_MAC_ADHOC_G_PROTECTION_ON     0x2000

#define HostCmd_BSS_MODE_IBSS               0x0002
#define HostCmd_BSS_MODE_ANY                0x0003

#define HostCmd_SCAN_RADIO_TYPE_BG          0
#define HostCmd_SCAN_RADIO_TYPE_A           1

#define HOST_SLEEP_CFG_CANCEL		0xffffffff
#define HOST_SLEEP_CFG_COND_DEF		0x0000000f
#define HOST_SLEEP_CFG_GPIO_DEF		0xff
#define HOST_SLEEP_CFG_GAP_DEF		0

#define CMD_F_HOSTCMD           (1 << 0)
#define CMD_F_CANCELED          (1 << 1)

#define HostCmd_CMD_ID_MASK             0x0fff

#define HostCmd_SEQ_NUM_MASK            0x00ff

#define HostCmd_BSS_NUM_MASK            0x0f00

#define HostCmd_BSS_TYPE_MASK           0xf000

#define HostCmd_ACT_SET_RX              0x0001
#define HostCmd_ACT_SET_TX              0x0002
#define HostCmd_ACT_SET_BOTH            0x0003

#define RF_ANTENNA_AUTO                 0xFFFF

#define HostCmd_SET_SEQ_NO_BSS_INFO(seq, num, type) {   \
	(((seq) & 0x00ff) |                             \
	 (((num) & 0x000f) << 8)) |                     \
	(((type) & 0x000f) << 12);                  }

#define HostCmd_GET_SEQ_NO(seq)       \
	((seq) & HostCmd_SEQ_NUM_MASK)

#define HostCmd_GET_BSS_NO(seq)         \
	(((seq) & HostCmd_BSS_NUM_MASK) >> 8)

#define HostCmd_GET_BSS_TYPE(seq)       \
	(((seq) & HostCmd_BSS_TYPE_MASK) >> 12)

#define EVENT_DUMMY_HOST_WAKEUP_SIGNAL  0x00000001
#define EVENT_LINK_LOST                 0x00000003
#define EVENT_LINK_SENSED               0x00000004
#define EVENT_MIB_CHANGED               0x00000006
#define EVENT_INIT_DONE                 0x00000007
#define EVENT_DEAUTHENTICATED           0x00000008
#define EVENT_DISASSOCIATED             0x00000009
#define EVENT_PS_AWAKE                  0x0000000a
#define EVENT_PS_SLEEP                  0x0000000b
#define EVENT_MIC_ERR_MULTICAST         0x0000000d
#define EVENT_MIC_ERR_UNICAST           0x0000000e
#define EVENT_DEEP_SLEEP_AWAKE          0x00000010
#define EVENT_ADHOC_BCN_LOST            0x00000011

#define EVENT_WMM_STATUS_CHANGE         0x00000017
#define EVENT_BG_SCAN_REPORT            0x00000018
#define EVENT_RSSI_LOW                  0x00000019
#define EVENT_SNR_LOW                   0x0000001a
#define EVENT_MAX_FAIL                  0x0000001b
#define EVENT_RSSI_HIGH                 0x0000001c
#define EVENT_SNR_HIGH                  0x0000001d
#define EVENT_IBSS_COALESCED            0x0000001e
#define EVENT_DATA_RSSI_LOW             0x00000024
#define EVENT_DATA_SNR_LOW              0x00000025
#define EVENT_DATA_RSSI_HIGH            0x00000026
#define EVENT_DATA_SNR_HIGH             0x00000027
#define EVENT_LINK_QUALITY              0x00000028
#define EVENT_PORT_RELEASE              0x0000002b
#define EVENT_UAP_STA_DEAUTH            0x0000002c
#define EVENT_UAP_STA_ASSOC             0x0000002d
#define EVENT_UAP_BSS_START             0x0000002e
#define EVENT_PRE_BEACON_LOST           0x00000031
#define EVENT_ADDBA                     0x00000033
#define EVENT_DELBA                     0x00000034
#define EVENT_BA_STREAM_TIEMOUT         0x00000037
#define EVENT_AMSDU_AGGR_CTRL           0x00000042
#define EVENT_UAP_BSS_IDLE              0x00000043
#define EVENT_UAP_BSS_ACTIVE            0x00000044
#define EVENT_WEP_ICV_ERR               0x00000046
#define EVENT_HS_ACT_REQ                0x00000047
#define EVENT_BW_CHANGE                 0x00000048
#define EVENT_UAP_MIC_COUNTERMEASURES   0x0000004c
#define EVENT_HOSTWAKE_STAIE		0x0000004d

#define EVENT_ID_MASK                   0xffff
#define BSS_NUM_MASK                    0xf

#define EVENT_GET_BSS_NUM(event_cause)          \
	(((event_cause) >> 16) & BSS_NUM_MASK)

#define EVENT_GET_BSS_TYPE(event_cause)         \
	(((event_cause) >> 24) & 0x00ff)

struct mwifiex_ie_types_header {
	__le16 type;
	__le16 len;
} __packed;

struct mwifiex_ie_types_data {
	struct mwifiex_ie_types_header header;
	u8 data[1];
} __packed;

#define MWIFIEX_TxPD_POWER_MGMT_NULL_PACKET 0x01
#define MWIFIEX_TxPD_POWER_MGMT_LAST_PACKET 0x08

struct txpd {
	u8 bss_type;
	u8 bss_num;
	__le16 tx_pkt_length;
	__le16 tx_pkt_offset;
	__le16 tx_pkt_type;
	__le32 tx_control;
	u8 priority;
	u8 flags;
	u8 pkt_delay_2ms;
	u8 reserved1;
} __packed;

struct rxpd {
	u8 bss_type;
	u8 bss_num;
	u16 rx_pkt_length;
	u16 rx_pkt_offset;
	u16 rx_pkt_type;
	u16 seq_num;
	u8 priority;
	u8 rx_rate;
	s8 snr;
	s8 nf;
	/* Ht Info [Bit 0] RxRate format: LG=0, HT=1
	 * [Bit 1]  HT Bandwidth: BW20 = 0, BW40 = 1
	 * [Bit 2]  HT Guard Interval: LGI = 0, SGI = 1 */
	u8 ht_info;
	u8 reserved;
} __packed;

enum mwifiex_chan_scan_mode_bitmasks {
	MWIFIEX_PASSIVE_SCAN = BIT(0),
	MWIFIEX_DISABLE_CHAN_FILT = BIT(1),
};

struct mwifiex_chan_scan_param_set {
	u8 radio_type;
	u8 chan_number;
	u8 chan_scan_mode_bitmap;
	__le16 min_scan_time;
	__le16 max_scan_time;
} __packed;

struct mwifiex_ie_types_chan_list_param_set {
	struct mwifiex_ie_types_header header;
	struct mwifiex_chan_scan_param_set chan_scan_param[1];
} __packed;

struct chan_band_param_set {
	u8 radio_type;
	u8 chan_number;
};

struct mwifiex_ie_types_chan_band_list_param_set {
	struct mwifiex_ie_types_header header;
	struct chan_band_param_set chan_band_param[1];
} __packed;

struct mwifiex_ie_types_rates_param_set {
	struct mwifiex_ie_types_header header;
	u8 rates[1];
} __packed;

struct mwifiex_ie_types_ssid_param_set {
	struct mwifiex_ie_types_header header;
	u8 ssid[1];
} __packed;

struct mwifiex_ie_types_num_probes {
	struct mwifiex_ie_types_header header;
	__le16 num_probes;
} __packed;

struct mwifiex_ie_types_wildcard_ssid_params {
	struct mwifiex_ie_types_header header;
	u8 max_ssid_length;
	u8 ssid[1];
} __packed;

#define TSF_DATA_SIZE            8
struct mwifiex_ie_types_tsf_timestamp {
	struct mwifiex_ie_types_header header;
	u8 tsf_data[1];
} __packed;

struct mwifiex_cf_param_set {
	u8 cfp_cnt;
	u8 cfp_period;
	u16 cfp_max_duration;
	u16 cfp_duration_remaining;
} __packed;

struct mwifiex_ibss_param_set {
	u16 atim_window;
} __packed;

struct mwifiex_ie_types_ss_param_set {
	struct mwifiex_ie_types_header header;
	union {
		struct mwifiex_cf_param_set cf_param_set[1];
		struct mwifiex_ibss_param_set ibss_param_set[1];
	} cf_ibss;
} __packed;

struct mwifiex_fh_param_set {
	u16 dwell_time;
	u8 hop_set;
	u8 hop_pattern;
	u8 hop_index;
} __packed;

struct mwifiex_ds_param_set {
	u8 current_chan;
} __packed;

struct mwifiex_ie_types_phy_param_set {
	struct mwifiex_ie_types_header header;
	union {
		struct mwifiex_fh_param_set fh_param_set[1];
		struct mwifiex_ds_param_set ds_param_set[1];
	} fh_ds;
} __packed;

struct mwifiex_ie_types_auth_type {
	struct mwifiex_ie_types_header header;
	__le16 auth_type;
} __packed;

struct mwifiex_ie_types_vendor_param_set {
	struct mwifiex_ie_types_header header;
	u8 ie[MWIFIEX_MAX_VSIE_LEN];
};

struct mwifiex_ie_types_rsn_param_set {
	struct mwifiex_ie_types_header header;
	u8 rsn_ie[1];
} __packed;

#define KEYPARAMSET_FIXED_LEN 6

struct mwifiex_ie_type_key_param_set {
	__le16 type;
	__le16 length;
	__le16 key_type_id;
	__le16 key_info;
	__le16 key_len;
	u8 key[50];
} __packed;

struct host_cmd_ds_802_11_key_material {
	__le16 action;
	struct mwifiex_ie_type_key_param_set key_param_set;
} __packed;

struct host_cmd_ds_gen {
	u16 command;
	u16 size;
	u16 seq_num;
	u16 result;
};

#define S_DS_GEN        sizeof(struct host_cmd_ds_gen)

enum sleep_resp_ctrl {
	RESP_NOT_NEEDED = 0,
	RESP_NEEDED,
};

struct mwifiex_ps_param {
	__le16 null_pkt_interval;
	__le16 multiple_dtims;
	__le16 bcn_miss_timeout;
	__le16 local_listen_interval;
	__le16 adhoc_wake_period;
	__le16 mode;
	__le16 delay_to_ps;
};

#define BITMAP_AUTO_DS         0x01
#define BITMAP_STA_PS          0x10

struct mwifiex_ie_types_auto_ds_param {
	struct mwifiex_ie_types_header header;
	__le16 deep_sleep_timeout;
} __packed;

struct mwifiex_ie_types_ps_param {
	struct mwifiex_ie_types_header header;
	struct mwifiex_ps_param param;
} __packed;

struct host_cmd_ds_802_11_ps_mode_enh {
	__le16 action;

	union {
		struct mwifiex_ps_param opt_ps;
		__le16 ps_bitmap;
	} params;
} __packed;

struct host_cmd_ds_get_hw_spec {
	__le16 hw_if_version;
	__le16 version;
	__le16 reserved;
	__le16 num_of_mcast_adr;
	u8 permanent_addr[ETH_ALEN];
	__le16 region_code;
	__le16 number_of_antenna;
	__le32 fw_release_number;
	__le32 reserved_1;
	__le32 reserved_2;
	__le32 reserved_3;
	__le32 fw_cap_info;
	__le32 dot_11n_dev_cap;
	u8 dev_mcs_support;
	__le16 mp_end_port;	/* SDIO only, reserved for other interfacces */
	__le16 reserved_4;
} __packed;

struct host_cmd_ds_802_11_rssi_info {
	__le16 action;
	__le16 ndata;
	__le16 nbcn;
	__le16 reserved[9];
	long long reserved_1;
};

struct host_cmd_ds_802_11_rssi_info_rsp {
	__le16 action;
	__le16 ndata;
	__le16 nbcn;
	__le16 data_rssi_last;
	__le16 data_nf_last;
	__le16 data_rssi_avg;
	__le16 data_nf_avg;
	__le16 bcn_rssi_last;
	__le16 bcn_nf_last;
	__le16 bcn_rssi_avg;
	__le16 bcn_nf_avg;
	long long tsf_bcn;
};

struct host_cmd_ds_802_11_mac_address {
	__le16 action;
	u8 mac_addr[ETH_ALEN];
};

struct host_cmd_ds_mac_control {
	__le16 action;
	__le16 reserved;
};

struct host_cmd_ds_mac_multicast_adr {
	__le16 action;
	__le16 num_of_adrs;
	u8 mac_list[MWIFIEX_MAX_MULTICAST_LIST_SIZE][ETH_ALEN];
} __packed;

struct host_cmd_ds_802_11_deauthenticate {
	u8 mac_addr[ETH_ALEN];
	__le16 reason_code;
} __packed;

struct host_cmd_ds_802_11_associate {
	u8 peer_sta_addr[ETH_ALEN];
	__le16 cap_info_bitmap;
	__le16 listen_interval;
	__le16 beacon_period;
	u8 dtim_period;
} __packed;

struct ieee_types_assoc_rsp {
	__le16 cap_info_bitmap;
	__le16 status_code;
	__le16 a_id;
	u8 ie_buffer[1];
} __packed;

struct host_cmd_ds_802_11_associate_rsp {
	struct ieee_types_assoc_rsp assoc_rsp;
} __packed;

struct ieee_types_cf_param_set {
	u8 element_id;
	u8 len;
	u8 cfp_cnt;
	u8 cfp_period;
	u16 cfp_max_duration;
	u16 cfp_duration_remaining;
} __packed;

struct ieee_types_ibss_param_set {
	u8 element_id;
	u8 len;
	__le16 atim_window;
} __packed;

union ieee_types_ss_param_set {
	struct ieee_types_cf_param_set cf_param_set;
	struct ieee_types_ibss_param_set ibss_param_set;
} __packed;

struct ieee_types_fh_param_set {
	u8 element_id;
	u8 len;
	__le16 dwell_time;
	u8 hop_set;
	u8 hop_pattern;
	u8 hop_index;
} __packed;

struct ieee_types_ds_param_set {
	u8 element_id;
	u8 len;
	u8 current_chan;
} __packed;

union ieee_types_phy_param_set {
	struct ieee_types_fh_param_set fh_param_set;
	struct ieee_types_ds_param_set ds_param_set;
} __packed;

struct host_cmd_ds_802_11_ad_hoc_start {
	u8 ssid[IEEE80211_MAX_SSID_LEN];
	u8 bss_mode;
	__le16 beacon_period;
	u8 dtim_period;
	union ieee_types_ss_param_set ss_param_set;
	union ieee_types_phy_param_set phy_param_set;
	u16 reserved1;
	__le16 cap_info_bitmap;
	u8 data_rate[HOSTCMD_SUPPORTED_RATES];
} __packed;

struct host_cmd_ds_802_11_ad_hoc_result {
	u8 pad[3];
	u8 bssid[ETH_ALEN];
} __packed;

struct adhoc_bss_desc {
	u8 bssid[ETH_ALEN];
	u8 ssid[IEEE80211_MAX_SSID_LEN];
	u8 bss_mode;
	__le16 beacon_period;
	u8 dtim_period;
	u8 time_stamp[8];
	u8 local_time[8];
	union ieee_types_phy_param_set phy_param_set;
	union ieee_types_ss_param_set ss_param_set;
	__le16 cap_info_bitmap;
	u8 data_rates[HOSTCMD_SUPPORTED_RATES];

	/*
	 *  DO NOT ADD ANY FIELDS TO THIS STRUCTURE.
	 *  It is used in the Adhoc join command and will cause a
	 *  binary layout mismatch with the firmware
	 */
} __packed;

struct host_cmd_ds_802_11_ad_hoc_join {
	struct adhoc_bss_desc bss_descriptor;
	u16 reserved1;
	u16 reserved2;
} __packed;

struct host_cmd_ds_802_11_get_log {
	__le32 mcast_tx_frame;
	__le32 failed;
	__le32 retry;
	__le32 multi_retry;
	__le32 frame_dup;
	__le32 rts_success;
	__le32 rts_failure;
	__le32 ack_failure;
	__le32 rx_frag;
	__le32 mcast_rx_frame;
	__le32 fcs_error;
	__le32 tx_frame;
	__le32 reserved;
	__le32 wep_icv_err_cnt[4];
};

struct host_cmd_ds_tx_rate_query {
	u8 tx_rate;
	/* Ht Info [Bit 0] RxRate format: LG=0, HT=1
	 * [Bit 1]  HT Bandwidth: BW20 = 0, BW40 = 1
	 * [Bit 2]  HT Guard Interval: LGI = 0, SGI = 1 */
	u8 ht_info;
} __packed;

enum Host_Sleep_Action {
	HS_CONFIGURE = 0x0001,
	HS_ACTIVATE  = 0x0002,
};

struct mwifiex_hs_config_param {
	__le32 conditions;
	u8 gpio;
	u8 gap;
} __packed;

struct hs_activate_param {
	u16 resp_ctrl;
} __packed;

struct host_cmd_ds_802_11_hs_cfg_enh {
	__le16 action;

	union {
		struct mwifiex_hs_config_param hs_config;
		struct hs_activate_param hs_activate;
	} params;
} __packed;

enum SNMP_MIB_INDEX {
	OP_RATE_SET_I = 1,
	DTIM_PERIOD_I = 3,
	RTS_THRESH_I = 5,
	SHORT_RETRY_LIM_I = 6,
	LONG_RETRY_LIM_I = 7,
	FRAG_THRESH_I = 8,
	DOT11D_I = 9,
};

#define MAX_SNMP_BUF_SIZE   128

struct host_cmd_ds_802_11_snmp_mib {
	__le16 query_type;
	__le16 oid;
	__le16 buf_size;
	u8 value[1];
} __packed;

struct mwifiex_rate_scope {
	__le16 type;
	__le16 length;
	__le16 hr_dsss_rate_bitmap;
	__le16 ofdm_rate_bitmap;
	__le16 ht_mcs_rate_bitmap[8];
} __packed;

struct mwifiex_rate_drop_pattern {
	__le16 type;
	__le16 length;
	__le32 rate_drop_mode;
} __packed;

struct host_cmd_ds_tx_rate_cfg {
	__le16 action;
	__le16 cfg_index;
} __packed;

struct mwifiex_power_group {
	u8 modulation_class;
	u8 first_rate_code;
	u8 last_rate_code;
	s8 power_step;
	s8 power_min;
	s8 power_max;
	u8 ht_bandwidth;
	u8 reserved;
} __packed;

struct mwifiex_types_power_group {
	u16 type;
	u16 length;
} __packed;

struct host_cmd_ds_txpwr_cfg {
	__le16 action;
	__le16 cfg_index;
	__le32 mode;
} __packed;

struct host_cmd_ds_rf_tx_pwr {
	__le16 action;
	__le16 cur_level;
	u8 max_power;
	u8 min_power;
} __packed;

<<<<<<< HEAD
=======
struct host_cmd_ds_rf_ant_mimo {
	__le16 action_tx;
	__le16 tx_ant_mode;
	__le16 action_rx;
	__le16 rx_ant_mode;
};

struct host_cmd_ds_rf_ant_siso {
	__le16 action;
	__le16 ant_mode;
};

>>>>>>> 2f8684ce
struct mwifiex_bcn_param {
	u8 bssid[ETH_ALEN];
	u8 rssi;
	__le64 timestamp;
	__le16 beacon_period;
	__le16 cap_info_bitmap;
} __packed;

#define MWIFIEX_USER_SCAN_CHAN_MAX             50

#define MWIFIEX_MAX_SSID_LIST_LENGTH         10

struct mwifiex_scan_cmd_config {
	/*
	 *  BSS mode to be sent in the firmware command
	 */
	u8 bss_mode;

	/* Specific BSSID used to filter scan results in the firmware */
	u8 specific_bssid[ETH_ALEN];

	/* Length of TLVs sent in command starting at tlvBuffer */
	u32 tlv_buf_len;

	/*
	 *  SSID TLV(s) and ChanList TLVs to be sent in the firmware command
	 *
	 *  TLV_TYPE_CHANLIST, mwifiex_ie_types_chan_list_param_set
	 *  WLAN_EID_SSID, mwifiex_ie_types_ssid_param_set
	 */
	u8 tlv_buf[1];	/* SSID TLV(s) and ChanList TLVs are stored
				   here */
} __packed;

struct mwifiex_user_scan_chan {
	u8 chan_number;
	u8 radio_type;
	u8 scan_type;
	u8 reserved;
	u32 scan_time;
} __packed;

struct mwifiex_user_scan_cfg {
	/*
	 *  BSS mode to be sent in the firmware command
	 */
	u8 bss_mode;
	/* Configure the number of probe requests for active chan scans */
	u8 num_probes;
	u8 reserved;
	/* BSSID filter sent in the firmware command to limit the results */
	u8 specific_bssid[ETH_ALEN];
	/* SSID filter list used in the firmware to limit the scan results */
	struct cfg80211_ssid *ssid_list;
	u8 num_ssids;
	/* Variable number (fixed maximum) of channels to scan up */
	struct mwifiex_user_scan_chan chan_list[MWIFIEX_USER_SCAN_CHAN_MAX];
} __packed;

struct ie_body {
	u8 grp_key_oui[4];
	u8 ptk_cnt[2];
	u8 ptk_body[4];
} __packed;

struct host_cmd_ds_802_11_scan {
	u8 bss_mode;
	u8 bssid[ETH_ALEN];
	u8 tlv_buffer[1];
} __packed;

struct host_cmd_ds_802_11_scan_rsp {
	__le16 bss_descript_size;
	u8 number_of_sets;
	u8 bss_desc_and_tlv_buffer[1];
} __packed;

struct host_cmd_ds_802_11_bg_scan_query {
	u8 flush;
} __packed;

struct host_cmd_ds_802_11_bg_scan_query_rsp {
	u32 report_condition;
	struct host_cmd_ds_802_11_scan_rsp scan_resp;
} __packed;

struct mwifiex_ietypes_domain_param_set {
	struct mwifiex_ie_types_header header;
	u8 country_code[IEEE80211_COUNTRY_STRING_LEN];
	struct ieee80211_country_ie_triplet triplet[1];
} __packed;

struct host_cmd_ds_802_11d_domain_info {
	__le16 action;
	struct mwifiex_ietypes_domain_param_set domain;
} __packed;

struct host_cmd_ds_802_11d_domain_info_rsp {
	__le16 action;
	struct mwifiex_ietypes_domain_param_set domain;
} __packed;

struct host_cmd_ds_11n_addba_req {
	u8 add_req_result;
	u8 peer_mac_addr[ETH_ALEN];
	u8 dialog_token;
	__le16 block_ack_param_set;
	__le16 block_ack_tmo;
	__le16 ssn;
} __packed;

struct host_cmd_ds_11n_addba_rsp {
	u8 add_rsp_result;
	u8 peer_mac_addr[ETH_ALEN];
	u8 dialog_token;
	__le16 status_code;
	__le16 block_ack_param_set;
	__le16 block_ack_tmo;
	__le16 ssn;
} __packed;

struct host_cmd_ds_11n_delba {
	u8 del_result;
	u8 peer_mac_addr[ETH_ALEN];
	__le16 del_ba_param_set;
	__le16 reason_code;
	u8 reserved;
} __packed;

struct host_cmd_ds_11n_batimeout {
	u8 tid;
	u8 peer_mac_addr[ETH_ALEN];
	u8 origninator;
} __packed;

struct host_cmd_ds_11n_cfg {
	__le16 action;
	__le16 ht_tx_cap;
	__le16 ht_tx_info;
} __packed;

struct host_cmd_ds_txbuf_cfg {
	__le16 action;
	__le16 buff_size;
	__le16 mp_end_port;	/* SDIO only, reserved for other interfacces */
	__le16 reserved3;
} __packed;

struct host_cmd_ds_amsdu_aggr_ctrl {
	__le16 action;
	__le16 enable;
	__le16 curr_buf_size;
} __packed;

struct mwifiex_ie_types_wmm_param_set {
	struct mwifiex_ie_types_header header;
	u8 wmm_ie[1];
};

struct mwifiex_ie_types_wmm_queue_status {
	struct mwifiex_ie_types_header header;
	u8 queue_index;
	u8 disabled;
	u16 medium_time;
	u8 flow_required;
	u8 flow_created;
	u32 reserved;
};

struct ieee_types_vendor_header {
	u8 element_id;
	u8 len;
	u8 oui[4];	/* 0~2: oui, 3: oui_type */
	u8 oui_subtype;
	u8 version;
} __packed;

struct ieee_types_wmm_ac_parameters {
	u8 aci_aifsn_bitmap;
	u8 ecw_bitmap;
	__le16 tx_op_limit;
} __packed;

struct ieee_types_wmm_parameter {
	/*
	 * WMM Parameter IE - Vendor Specific Header:
	 *   element_id  [221/0xdd]
	 *   Len         [24]
	 *   Oui         [00:50:f2]
	 *   OuiType     [2]
	 *   OuiSubType  [1]
	 *   Version     [1]
	 */
	struct ieee_types_vendor_header vend_hdr;
	u8 qos_info_bitmap;
	u8 reserved;
	struct ieee_types_wmm_ac_parameters ac_params[IEEE80211_NUM_ACS];
} __packed;

struct ieee_types_wmm_info {

	/*
	 * WMM Info IE - Vendor Specific Header:
	 *   element_id  [221/0xdd]
	 *   Len         [7]
	 *   Oui         [00:50:f2]
	 *   OuiType     [2]
	 *   OuiSubType  [0]
	 *   Version     [1]
	 */
	struct ieee_types_vendor_header vend_hdr;

	u8 qos_info_bitmap;
} __packed;

struct host_cmd_ds_wmm_get_status {
	u8 queue_status_tlv[sizeof(struct mwifiex_ie_types_wmm_queue_status) *
			      IEEE80211_NUM_ACS];
	u8 wmm_param_tlv[sizeof(struct ieee_types_wmm_parameter) + 2];
} __packed;

struct mwifiex_wmm_ac_status {
	u8 disabled;
	u8 flow_required;
	u8 flow_created;
};

struct mwifiex_ie_types_htcap {
	struct mwifiex_ie_types_header header;
	struct ieee80211_ht_cap ht_cap;
} __packed;

struct mwifiex_ie_types_htinfo {
	struct mwifiex_ie_types_header header;
	struct ieee80211_ht_operation ht_oper;
} __packed;

struct mwifiex_ie_types_2040bssco {
	struct mwifiex_ie_types_header header;
	u8 bss_co_2040;
} __packed;

struct mwifiex_ie_types_extcap {
	struct mwifiex_ie_types_header header;
	u8 ext_cap;
} __packed;

struct host_cmd_ds_mac_reg_access {
	__le16 action;
	__le16 offset;
	__le32 value;
} __packed;

struct host_cmd_ds_bbp_reg_access {
	__le16 action;
	__le16 offset;
	u8 value;
	u8 reserved[3];
} __packed;

struct host_cmd_ds_rf_reg_access {
	__le16 action;
	__le16 offset;
	u8 value;
	u8 reserved[3];
} __packed;

struct host_cmd_ds_pmic_reg_access {
	__le16 action;
	__le16 offset;
	u8 value;
	u8 reserved[3];
} __packed;

struct host_cmd_ds_802_11_eeprom_access {
	__le16 action;

	__le16 offset;
	__le16 byte_count;
	u8 value;
} __packed;

struct host_cmd_tlv {
	__le16 type;
	__le16 len;
} __packed;

struct mwifiex_assoc_event {
	u8 sta_addr[ETH_ALEN];
	__le16 type;
	__le16 len;
	__le16 frame_control;
	__le16 cap_info;
	__le16 listen_interval;
	u8 data[0];
} __packed;

struct host_cmd_ds_sys_config {
	__le16 action;
	u8 tlv[0];
};

struct host_cmd_tlv_akmp {
	struct host_cmd_tlv tlv;
	__le16 key_mgmt;
	__le16 key_mgmt_operation;
} __packed;

struct host_cmd_tlv_pwk_cipher {
	struct host_cmd_tlv tlv;
	__le16 proto;
	u8 cipher;
	u8 reserved;
} __packed;

struct host_cmd_tlv_gwk_cipher {
	struct host_cmd_tlv tlv;
	u8 cipher;
	u8 reserved;
} __packed;

struct host_cmd_tlv_passphrase {
	struct host_cmd_tlv tlv;
	u8 passphrase[0];
} __packed;

struct host_cmd_tlv_wep_key {
	struct host_cmd_tlv tlv;
	u8 key_index;
	u8 is_default;
	u8 key[1];
};

struct host_cmd_tlv_auth_type {
	struct host_cmd_tlv tlv;
	u8 auth_type;
} __packed;

struct host_cmd_tlv_encrypt_protocol {
	struct host_cmd_tlv tlv;
	__le16 proto;
} __packed;

struct host_cmd_tlv_ssid {
	struct host_cmd_tlv tlv;
	u8 ssid[0];
} __packed;

struct host_cmd_tlv_bcast_ssid {
	struct host_cmd_tlv tlv;
	u8 bcast_ctl;
} __packed;

struct host_cmd_tlv_beacon_period {
	struct host_cmd_tlv tlv;
	__le16 period;
} __packed;

struct host_cmd_tlv_dtim_period {
	struct host_cmd_tlv tlv;
	u8 period;
} __packed;

struct host_cmd_tlv_frag_threshold {
	struct host_cmd_tlv tlv;
	__le16 frag_thr;
} __packed;

struct host_cmd_tlv_rts_threshold {
	struct host_cmd_tlv tlv;
	__le16 rts_thr;
} __packed;

struct host_cmd_tlv_retry_limit {
	struct host_cmd_tlv tlv;
	u8 limit;
} __packed;

struct host_cmd_tlv_mac_addr {
	struct host_cmd_tlv tlv;
	u8 mac_addr[ETH_ALEN];
} __packed;

struct host_cmd_tlv_channel_band {
	struct host_cmd_tlv tlv;
	u8 band_config;
	u8 channel;
} __packed;

struct host_cmd_ds_802_11_rf_channel {
	__le16 action;
	__le16 current_channel;
	__le16 rf_type;
	__le16 reserved;
	u8 reserved_1[32];
} __packed;

struct host_cmd_ds_version_ext {
	u8 version_str_sel;
	char version_str[128];
} __packed;

struct host_cmd_ds_802_11_ibss_status {
	__le16 action;
	__le16 enable;
	u8 bssid[ETH_ALEN];
	__le16 beacon_interval;
	__le16 atim_window;
	__le16 use_g_rate_protect;
} __packed;

#define CONNECTION_TYPE_INFRA   0
#define CONNECTION_TYPE_ADHOC   1

struct host_cmd_ds_set_bss_mode {
	u8 con_type;
} __packed;

struct host_cmd_ds_pcie_details {
	/* TX buffer descriptor ring address */
	u32 txbd_addr_lo;
	u32 txbd_addr_hi;
	/* TX buffer descriptor ring count */
	u32 txbd_count;

	/* RX buffer descriptor ring address */
	u32 rxbd_addr_lo;
	u32 rxbd_addr_hi;
	/* RX buffer descriptor ring count */
	u32 rxbd_count;

	/* Event buffer descriptor ring address */
	u32 evtbd_addr_lo;
	u32 evtbd_addr_hi;
	/* Event buffer descriptor ring count */
	u32 evtbd_count;

	/* Sleep cookie buffer physical address */
	u32 sleep_cookie_addr_lo;
	u32 sleep_cookie_addr_hi;
} __packed;

struct mwifiex_ie_types_rssi_threshold {
	struct mwifiex_ie_types_header header;
	u8 abs_value;
	u8 evt_freq;
} __packed;

struct host_cmd_ds_802_11_subsc_evt {
	__le16 action;
	__le16 events;
} __packed;

struct mwifiex_ie {
	__le16 ie_index;
	__le16 mgmt_subtype_mask;
	__le16 ie_length;
	u8 ie_buffer[IEEE_MAX_IE_SIZE];
} __packed;

#define MAX_MGMT_IE_INDEX	16
struct mwifiex_ie_list {
	__le16 type;
	__le16 len;
	struct mwifiex_ie ie_list[MAX_MGMT_IE_INDEX];
} __packed;

struct host_cmd_ds_command {
	__le16 command;
	__le16 size;
	__le16 seq_num;
	__le16 result;
	union {
		struct host_cmd_ds_get_hw_spec hw_spec;
		struct host_cmd_ds_mac_control mac_ctrl;
		struct host_cmd_ds_802_11_mac_address mac_addr;
		struct host_cmd_ds_mac_multicast_adr mc_addr;
		struct host_cmd_ds_802_11_get_log get_log;
		struct host_cmd_ds_802_11_rssi_info rssi_info;
		struct host_cmd_ds_802_11_rssi_info_rsp rssi_info_rsp;
		struct host_cmd_ds_802_11_snmp_mib smib;
		struct host_cmd_ds_802_11_rf_channel rf_channel;
		struct host_cmd_ds_tx_rate_query tx_rate;
		struct host_cmd_ds_tx_rate_cfg tx_rate_cfg;
		struct host_cmd_ds_txpwr_cfg txp_cfg;
		struct host_cmd_ds_rf_tx_pwr txp;
<<<<<<< HEAD
=======
		struct host_cmd_ds_rf_ant_mimo ant_mimo;
		struct host_cmd_ds_rf_ant_siso ant_siso;
>>>>>>> 2f8684ce
		struct host_cmd_ds_802_11_ps_mode_enh psmode_enh;
		struct host_cmd_ds_802_11_hs_cfg_enh opt_hs_cfg;
		struct host_cmd_ds_802_11_scan scan;
		struct host_cmd_ds_802_11_scan_rsp scan_resp;
		struct host_cmd_ds_802_11_bg_scan_query bg_scan_query;
		struct host_cmd_ds_802_11_bg_scan_query_rsp bg_scan_query_resp;
		struct host_cmd_ds_802_11_associate associate;
		struct host_cmd_ds_802_11_associate_rsp associate_rsp;
		struct host_cmd_ds_802_11_deauthenticate deauth;
		struct host_cmd_ds_802_11_ad_hoc_start adhoc_start;
		struct host_cmd_ds_802_11_ad_hoc_result adhoc_result;
		struct host_cmd_ds_802_11_ad_hoc_join adhoc_join;
		struct host_cmd_ds_802_11d_domain_info domain_info;
		struct host_cmd_ds_802_11d_domain_info_rsp domain_info_resp;
		struct host_cmd_ds_11n_addba_req add_ba_req;
		struct host_cmd_ds_11n_addba_rsp add_ba_rsp;
		struct host_cmd_ds_11n_delba del_ba;
		struct host_cmd_ds_txbuf_cfg tx_buf;
		struct host_cmd_ds_amsdu_aggr_ctrl amsdu_aggr_ctrl;
		struct host_cmd_ds_11n_cfg htcfg;
		struct host_cmd_ds_wmm_get_status get_wmm_status;
		struct host_cmd_ds_802_11_key_material key_material;
		struct host_cmd_ds_version_ext verext;
		struct host_cmd_ds_802_11_ibss_status ibss_coalescing;
		struct host_cmd_ds_mac_reg_access mac_reg;
		struct host_cmd_ds_bbp_reg_access bbp_reg;
		struct host_cmd_ds_rf_reg_access rf_reg;
		struct host_cmd_ds_pmic_reg_access pmic_reg;
		struct host_cmd_ds_set_bss_mode bss_mode;
		struct host_cmd_ds_pcie_details pcie_host_spec;
		struct host_cmd_ds_802_11_eeprom_access eeprom;
		struct host_cmd_ds_802_11_subsc_evt subsc_evt;
		struct host_cmd_ds_sys_config uap_sys_config;
	} params;
} __packed;

struct mwifiex_opt_sleep_confirm {
	__le16 command;
	__le16 size;
	__le16 seq_num;
	__le16 result;
	__le16 action;
	__le16 resp_ctrl;
} __packed;
#endif /* !_MWIFIEX_FW_H_ */<|MERGE_RESOLUTION|>--- conflicted
+++ resolved
@@ -227,10 +227,7 @@
 #define HostCmd_CMD_PMIC_REG_ACCESS                   0x00ad
 #define HostCmd_CMD_802_11_RF_CHANNEL                 0x001d
 #define HostCmd_CMD_RF_TX_PWR                         0x001e
-<<<<<<< HEAD
-=======
 #define HostCmd_CMD_RF_ANTENNA                        0x0020
->>>>>>> 2f8684ce
 #define HostCmd_CMD_802_11_DEAUTHENTICATE             0x0024
 #define HostCmd_CMD_MAC_CONTROL                       0x0028
 #define HostCmd_CMD_802_11_AD_HOC_START               0x002b
@@ -894,8 +891,6 @@
 	u8 min_power;
 } __packed;
 
-<<<<<<< HEAD
-=======
 struct host_cmd_ds_rf_ant_mimo {
 	__le16 action_tx;
 	__le16 tx_ant_mode;
@@ -908,7 +903,6 @@
 	__le16 ant_mode;
 };
 
->>>>>>> 2f8684ce
 struct mwifiex_bcn_param {
 	u8 bssid[ETH_ALEN];
 	u8 rssi;
@@ -1395,11 +1389,8 @@
 		struct host_cmd_ds_tx_rate_cfg tx_rate_cfg;
 		struct host_cmd_ds_txpwr_cfg txp_cfg;
 		struct host_cmd_ds_rf_tx_pwr txp;
-<<<<<<< HEAD
-=======
 		struct host_cmd_ds_rf_ant_mimo ant_mimo;
 		struct host_cmd_ds_rf_ant_siso ant_siso;
->>>>>>> 2f8684ce
 		struct host_cmd_ds_802_11_ps_mode_enh psmode_enh;
 		struct host_cmd_ds_802_11_hs_cfg_enh opt_hs_cfg;
 		struct host_cmd_ds_802_11_scan scan;
