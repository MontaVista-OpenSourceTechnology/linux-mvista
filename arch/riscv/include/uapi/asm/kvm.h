/* SPDX-License-Identifier: GPL-2.0 WITH Linux-syscall-note */
/*
 * Copyright (C) 2019 Western Digital Corporation or its affiliates.
 *
 * Authors:
 *     Anup Patel <anup.patel@wdc.com>
 */

#ifndef __LINUX_KVM_RISCV_H
#define __LINUX_KVM_RISCV_H

#ifndef __ASSEMBLY__

#include <linux/types.h>
#include <asm/bitsperlong.h>
#include <asm/ptrace.h>

#define __KVM_HAVE_IRQ_LINE
#define __KVM_HAVE_READONLY_MEM

#define KVM_COALESCED_MMIO_PAGE_OFFSET 1

#define KVM_INTERRUPT_SET	-1U
#define KVM_INTERRUPT_UNSET	-2U

/* for KVM_GET_REGS and KVM_SET_REGS */
struct kvm_regs {
};

/* for KVM_GET_FPU and KVM_SET_FPU */
struct kvm_fpu {
};

/* KVM Debug exit structure */
struct kvm_debug_exit_arch {
};

/* for KVM_SET_GUEST_DEBUG */
struct kvm_guest_debug_arch {
};

/* definition of registers in kvm_run */
struct kvm_sync_regs {
};

/* for KVM_GET_SREGS and KVM_SET_SREGS */
struct kvm_sregs {
};

/* CONFIG registers for KVM_GET_ONE_REG and KVM_SET_ONE_REG */
struct kvm_riscv_config {
	unsigned long isa;
	unsigned long zicbom_block_size;
	unsigned long mvendorid;
	unsigned long marchid;
	unsigned long mimpid;
	unsigned long zicboz_block_size;
};

/* CORE registers for KVM_GET_ONE_REG and KVM_SET_ONE_REG */
struct kvm_riscv_core {
	struct user_regs_struct regs;
	unsigned long mode;
};

/* Possible privilege modes for kvm_riscv_core */
#define KVM_RISCV_MODE_S	1
#define KVM_RISCV_MODE_U	0

/* General CSR registers for KVM_GET_ONE_REG and KVM_SET_ONE_REG */
struct kvm_riscv_csr {
	unsigned long sstatus;
	unsigned long sie;
	unsigned long stvec;
	unsigned long sscratch;
	unsigned long sepc;
	unsigned long scause;
	unsigned long stval;
	unsigned long sip;
	unsigned long satp;
	unsigned long scounteren;
};

/* AIA CSR registers for KVM_GET_ONE_REG and KVM_SET_ONE_REG */
struct kvm_riscv_aia_csr {
	unsigned long siselect;
	unsigned long iprio1;
	unsigned long iprio2;
	unsigned long sieh;
	unsigned long siph;
	unsigned long iprio1h;
	unsigned long iprio2h;
};

/* TIMER registers for KVM_GET_ONE_REG and KVM_SET_ONE_REG */
struct kvm_riscv_timer {
	__u64 frequency;
	__u64 time;
	__u64 compare;
	__u64 state;
};

/*
 * ISA extension IDs specific to KVM. This is not the same as the host ISA
 * extension IDs as that is internal to the host and should not be exposed
 * to the guest. This should always be contiguous to keep the mapping simple
 * in KVM implementation.
 */
enum KVM_RISCV_ISA_EXT_ID {
	KVM_RISCV_ISA_EXT_A = 0,
	KVM_RISCV_ISA_EXT_C,
	KVM_RISCV_ISA_EXT_D,
	KVM_RISCV_ISA_EXT_F,
	KVM_RISCV_ISA_EXT_H,
	KVM_RISCV_ISA_EXT_I,
	KVM_RISCV_ISA_EXT_M,
	KVM_RISCV_ISA_EXT_SVPBMT,
	KVM_RISCV_ISA_EXT_SSTC,
	KVM_RISCV_ISA_EXT_SVINVAL,
	KVM_RISCV_ISA_EXT_ZIHINTPAUSE,
	KVM_RISCV_ISA_EXT_ZICBOM,
	KVM_RISCV_ISA_EXT_ZICBOZ,
	KVM_RISCV_ISA_EXT_ZBB,
	KVM_RISCV_ISA_EXT_SSAIA,
<<<<<<< HEAD
	KVM_RISCV_ISA_EXT_V,
=======
	KVM_RISCV_ISA_EXT_SVNAPOT,
>>>>>>> 255006ad
	KVM_RISCV_ISA_EXT_MAX,
};

/*
 * SBI extension IDs specific to KVM. This is not the same as the SBI
 * extension IDs defined by the RISC-V SBI specification.
 */
enum KVM_RISCV_SBI_EXT_ID {
	KVM_RISCV_SBI_EXT_V01 = 0,
	KVM_RISCV_SBI_EXT_TIME,
	KVM_RISCV_SBI_EXT_IPI,
	KVM_RISCV_SBI_EXT_RFENCE,
	KVM_RISCV_SBI_EXT_SRST,
	KVM_RISCV_SBI_EXT_HSM,
	KVM_RISCV_SBI_EXT_PMU,
	KVM_RISCV_SBI_EXT_EXPERIMENTAL,
	KVM_RISCV_SBI_EXT_VENDOR,
	KVM_RISCV_SBI_EXT_MAX,
};

/* Possible states for kvm_riscv_timer */
#define KVM_RISCV_TIMER_STATE_OFF	0
#define KVM_RISCV_TIMER_STATE_ON	1

#define KVM_REG_SIZE(id)		\
	(1U << (((id) & KVM_REG_SIZE_MASK) >> KVM_REG_SIZE_SHIFT))

/* If you need to interpret the index values, here is the key: */
#define KVM_REG_RISCV_TYPE_MASK		0x00000000FF000000
#define KVM_REG_RISCV_TYPE_SHIFT	24
#define KVM_REG_RISCV_SUBTYPE_MASK	0x0000000000FF0000
#define KVM_REG_RISCV_SUBTYPE_SHIFT	16

/* Config registers are mapped as type 1 */
#define KVM_REG_RISCV_CONFIG		(0x01 << KVM_REG_RISCV_TYPE_SHIFT)
#define KVM_REG_RISCV_CONFIG_REG(name)	\
	(offsetof(struct kvm_riscv_config, name) / sizeof(unsigned long))

/* Core registers are mapped as type 2 */
#define KVM_REG_RISCV_CORE		(0x02 << KVM_REG_RISCV_TYPE_SHIFT)
#define KVM_REG_RISCV_CORE_REG(name)	\
		(offsetof(struct kvm_riscv_core, name) / sizeof(unsigned long))

/* Control and status registers are mapped as type 3 */
#define KVM_REG_RISCV_CSR		(0x03 << KVM_REG_RISCV_TYPE_SHIFT)
#define KVM_REG_RISCV_CSR_GENERAL	(0x0 << KVM_REG_RISCV_SUBTYPE_SHIFT)
#define KVM_REG_RISCV_CSR_AIA		(0x1 << KVM_REG_RISCV_SUBTYPE_SHIFT)
#define KVM_REG_RISCV_CSR_REG(name)	\
		(offsetof(struct kvm_riscv_csr, name) / sizeof(unsigned long))
#define KVM_REG_RISCV_CSR_AIA_REG(name)	\
	(offsetof(struct kvm_riscv_aia_csr, name) / sizeof(unsigned long))

/* Timer registers are mapped as type 4 */
#define KVM_REG_RISCV_TIMER		(0x04 << KVM_REG_RISCV_TYPE_SHIFT)
#define KVM_REG_RISCV_TIMER_REG(name)	\
		(offsetof(struct kvm_riscv_timer, name) / sizeof(__u64))

/* F extension registers are mapped as type 5 */
#define KVM_REG_RISCV_FP_F		(0x05 << KVM_REG_RISCV_TYPE_SHIFT)
#define KVM_REG_RISCV_FP_F_REG(name)	\
		(offsetof(struct __riscv_f_ext_state, name) / sizeof(__u32))

/* D extension registers are mapped as type 6 */
#define KVM_REG_RISCV_FP_D		(0x06 << KVM_REG_RISCV_TYPE_SHIFT)
#define KVM_REG_RISCV_FP_D_REG(name)	\
		(offsetof(struct __riscv_d_ext_state, name) / sizeof(__u64))

/* ISA Extension registers are mapped as type 7 */
#define KVM_REG_RISCV_ISA_EXT		(0x07 << KVM_REG_RISCV_TYPE_SHIFT)

/* SBI extension registers are mapped as type 8 */
#define KVM_REG_RISCV_SBI_EXT		(0x08 << KVM_REG_RISCV_TYPE_SHIFT)
#define KVM_REG_RISCV_SBI_SINGLE	(0x0 << KVM_REG_RISCV_SUBTYPE_SHIFT)
#define KVM_REG_RISCV_SBI_MULTI_EN	(0x1 << KVM_REG_RISCV_SUBTYPE_SHIFT)
#define KVM_REG_RISCV_SBI_MULTI_DIS	(0x2 << KVM_REG_RISCV_SUBTYPE_SHIFT)
#define KVM_REG_RISCV_SBI_MULTI_REG(__ext_id)	\
		((__ext_id) / __BITS_PER_LONG)
#define KVM_REG_RISCV_SBI_MULTI_MASK(__ext_id)	\
		(1UL << ((__ext_id) % __BITS_PER_LONG))
#define KVM_REG_RISCV_SBI_MULTI_REG_LAST	\
		KVM_REG_RISCV_SBI_MULTI_REG(KVM_RISCV_SBI_EXT_MAX - 1)

<<<<<<< HEAD
/* V extension registers are mapped as type 9 */
#define KVM_REG_RISCV_VECTOR		(0x09 << KVM_REG_RISCV_TYPE_SHIFT)
#define KVM_REG_RISCV_VECTOR_CSR_REG(name)	\
		(offsetof(struct __riscv_v_ext_state, name) / sizeof(unsigned long))
#define KVM_REG_RISCV_VECTOR_REG(n)	\
		((n) + sizeof(struct __riscv_v_ext_state) / sizeof(unsigned long))
=======
/* Device Control API: RISC-V AIA */
#define KVM_DEV_RISCV_APLIC_ALIGN		0x1000
#define KVM_DEV_RISCV_APLIC_SIZE		0x4000
#define KVM_DEV_RISCV_APLIC_MAX_HARTS		0x4000
#define KVM_DEV_RISCV_IMSIC_ALIGN		0x1000
#define KVM_DEV_RISCV_IMSIC_SIZE		0x1000

#define KVM_DEV_RISCV_AIA_GRP_CONFIG		0
#define KVM_DEV_RISCV_AIA_CONFIG_MODE		0
#define KVM_DEV_RISCV_AIA_CONFIG_IDS		1
#define KVM_DEV_RISCV_AIA_CONFIG_SRCS		2
#define KVM_DEV_RISCV_AIA_CONFIG_GROUP_BITS	3
#define KVM_DEV_RISCV_AIA_CONFIG_GROUP_SHIFT	4
#define KVM_DEV_RISCV_AIA_CONFIG_HART_BITS	5
#define KVM_DEV_RISCV_AIA_CONFIG_GUEST_BITS	6

/*
 * Modes of RISC-V AIA device:
 * 1) EMUL (aka Emulation): Trap-n-emulate IMSIC
 * 2) HWACCEL (aka HW Acceleration): Virtualize IMSIC using IMSIC guest files
 * 3) AUTO (aka Automatic): Virtualize IMSIC using IMSIC guest files whenever
 *    available otherwise fallback to trap-n-emulation
 */
#define KVM_DEV_RISCV_AIA_MODE_EMUL		0
#define KVM_DEV_RISCV_AIA_MODE_HWACCEL		1
#define KVM_DEV_RISCV_AIA_MODE_AUTO		2

#define KVM_DEV_RISCV_AIA_IDS_MIN		63
#define KVM_DEV_RISCV_AIA_IDS_MAX		2048
#define KVM_DEV_RISCV_AIA_SRCS_MAX		1024
#define KVM_DEV_RISCV_AIA_GROUP_BITS_MAX	8
#define KVM_DEV_RISCV_AIA_GROUP_SHIFT_MIN	24
#define KVM_DEV_RISCV_AIA_GROUP_SHIFT_MAX	56
#define KVM_DEV_RISCV_AIA_HART_BITS_MAX		16
#define KVM_DEV_RISCV_AIA_GUEST_BITS_MAX	8

#define KVM_DEV_RISCV_AIA_GRP_ADDR		1
#define KVM_DEV_RISCV_AIA_ADDR_APLIC		0
#define KVM_DEV_RISCV_AIA_ADDR_IMSIC(__vcpu)	(1 + (__vcpu))
#define KVM_DEV_RISCV_AIA_ADDR_MAX		\
		(1 + KVM_DEV_RISCV_APLIC_MAX_HARTS)

#define KVM_DEV_RISCV_AIA_GRP_CTRL		2
#define KVM_DEV_RISCV_AIA_CTRL_INIT		0

/*
 * The device attribute type contains the memory mapped offset of the
 * APLIC register (range 0x0000-0x3FFF) and it must be 4-byte aligned.
 */
#define KVM_DEV_RISCV_AIA_GRP_APLIC		3

/*
 * The lower 12-bits of the device attribute type contains the iselect
 * value of the IMSIC register (range 0x70-0xFF) whereas the higher order
 * bits contains the VCPU id.
 */
#define KVM_DEV_RISCV_AIA_GRP_IMSIC		4
#define KVM_DEV_RISCV_AIA_IMSIC_ISEL_BITS	12
#define KVM_DEV_RISCV_AIA_IMSIC_ISEL_MASK	\
		((1U << KVM_DEV_RISCV_AIA_IMSIC_ISEL_BITS) - 1)
#define KVM_DEV_RISCV_AIA_IMSIC_MKATTR(__vcpu, __isel)	\
		(((__vcpu) << KVM_DEV_RISCV_AIA_IMSIC_ISEL_BITS) | \
		 ((__isel) & KVM_DEV_RISCV_AIA_IMSIC_ISEL_MASK))
#define KVM_DEV_RISCV_AIA_IMSIC_GET_ISEL(__attr)	\
		((__attr) & KVM_DEV_RISCV_AIA_IMSIC_ISEL_MASK)
#define KVM_DEV_RISCV_AIA_IMSIC_GET_VCPU(__attr)	\
		((__attr) >> KVM_DEV_RISCV_AIA_IMSIC_ISEL_BITS)

/* One single KVM irqchip, ie. the AIA */
#define KVM_NR_IRQCHIPS			1
>>>>>>> 255006ad

#endif

#endif /* __LINUX_KVM_RISCV_H */<|MERGE_RESOLUTION|>--- conflicted
+++ resolved
@@ -122,11 +122,8 @@
 	KVM_RISCV_ISA_EXT_ZICBOZ,
 	KVM_RISCV_ISA_EXT_ZBB,
 	KVM_RISCV_ISA_EXT_SSAIA,
-<<<<<<< HEAD
 	KVM_RISCV_ISA_EXT_V,
-=======
 	KVM_RISCV_ISA_EXT_SVNAPOT,
->>>>>>> 255006ad
 	KVM_RISCV_ISA_EXT_MAX,
 };
 
@@ -209,14 +206,13 @@
 #define KVM_REG_RISCV_SBI_MULTI_REG_LAST	\
 		KVM_REG_RISCV_SBI_MULTI_REG(KVM_RISCV_SBI_EXT_MAX - 1)
 
-<<<<<<< HEAD
 /* V extension registers are mapped as type 9 */
 #define KVM_REG_RISCV_VECTOR		(0x09 << KVM_REG_RISCV_TYPE_SHIFT)
 #define KVM_REG_RISCV_VECTOR_CSR_REG(name)	\
 		(offsetof(struct __riscv_v_ext_state, name) / sizeof(unsigned long))
 #define KVM_REG_RISCV_VECTOR_REG(n)	\
 		((n) + sizeof(struct __riscv_v_ext_state) / sizeof(unsigned long))
-=======
+
 /* Device Control API: RISC-V AIA */
 #define KVM_DEV_RISCV_APLIC_ALIGN		0x1000
 #define KVM_DEV_RISCV_APLIC_SIZE		0x4000
@@ -287,7 +283,6 @@
 
 /* One single KVM irqchip, ie. the AIA */
 #define KVM_NR_IRQCHIPS			1
->>>>>>> 255006ad
 
 #endif
 
